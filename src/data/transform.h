/* Copyright 2021 NVIDIA Corporation
 *
 * Licensed under the Apache License, Version 2.0 (the "License");
 * you may not use this file except in compliance with the License.
 * You may obtain a copy of the License at
 *
 *     http://www.apache.org/licenses/LICENSE-2.0
 *
 * Unless required by applicable law or agreed to in writing, software
 * distributed under the License is distributed on an "AS IS" BASIS,
 * WITHOUT WARRANTIES OR CONDITIONS OF ANY KIND, either express or implied.
 * See the License for the specific language governing permissions and
 * limitations under the License.
 *
 */

#pragma once

#include <memory>

#include "legion.h"
#include "legate_c.h"

class MakeshiftSerializer;
namespace legate {

class StoreTransform {
 public:
  StoreTransform() {}
  StoreTransform(std::shared_ptr<StoreTransform> parent);
  virtual ~StoreTransform() {}

 public:
  virtual Legion::Domain transform(const Legion::Domain& input) const           = 0;
  virtual Legion::DomainAffineTransform inverse_transform(int32_t in_dim) const = 0;
  virtual int32_t getTransformCode() const =0;
 protected:
<<<<<<< HEAD
  std::unique_ptr<StoreTransform> parent_{nullptr};
 friend class MakeshiftSerializer;
=======
  std::shared_ptr<StoreTransform> parent_{nullptr};
>>>>>>> 43cf69a2
};

class Shift : public StoreTransform {
 public:
  Shift(int32_t dim, int64_t offset, std::shared_ptr<StoreTransform> parent = nullptr);
  virtual ~Shift() {}

 public:
  virtual Legion::Domain transform(const Legion::Domain& input) const override;
  virtual Legion::DomainAffineTransform inverse_transform(int32_t in_dim) const override;
  virtual int32_t getTransformCode() const override;
 private:
  int32_t dim_;
  int64_t offset_; 
 friend class MakeshiftSerializer;
};

class Promote : public StoreTransform {
 public:
  Promote(int32_t extra_dim, int64_t dim_size, std::shared_ptr<StoreTransform> parent = nullptr);
  virtual ~Promote() {}

 public:
  virtual Legion::Domain transform(const Legion::Domain& input) const override;
  virtual Legion::DomainAffineTransform inverse_transform(int32_t in_dim) const override;
  virtual int32_t getTransformCode() const override;

 private:
  int32_t extra_dim_;
  int64_t dim_size_;
 friend class MakeshiftSerializer;
};

class Project : public StoreTransform {
 public:
  Project(int32_t dim, int64_t coord, std::shared_ptr<StoreTransform> parent = nullptr);
  virtual ~Project() {}

 public:
  virtual Legion::Domain transform(const Legion::Domain& domain) const override;
  virtual Legion::DomainAffineTransform inverse_transform(int32_t in_dim) const override;
  virtual int32_t getTransformCode() const override;

 private:
  int32_t dim_;
  int64_t coord_;
 friend class MakeshiftSerializer;
};

class Transpose : public StoreTransform {
 public:
  Transpose(std::vector<int32_t>&& axes, std::shared_ptr<StoreTransform> parent = nullptr);
  virtual ~Transpose() {}

 public:
  virtual Legion::Domain transform(const Legion::Domain& domain) const override;
  virtual Legion::DomainAffineTransform inverse_transform(int32_t in_dim) const override;
  virtual int32_t getTransformCode() const override;

 private:
  std::vector<int32_t> axes_;
 friend class MakeshiftSerializer;
};

class Delinearize : public StoreTransform {
 public:
  Delinearize(int32_t dim,
              std::vector<int64_t>&& sizes,
              std::shared_ptr<StoreTransform> parent = nullptr);
  virtual ~Delinearize() {}

 public:
  virtual Legion::Domain transform(const Legion::Domain& domain) const override;
  virtual Legion::DomainAffineTransform inverse_transform(int32_t in_dim) const override;
  virtual int32_t getTransformCode() const override;

 private:
  int32_t dim_;
  std::vector<int64_t> sizes_;
  std::vector<int64_t> strides_;
  int64_t volume_;
 friend class MakeshiftSerializer;
};

}  // namespace legate<|MERGE_RESOLUTION|>--- conflicted
+++ resolved
@@ -35,12 +35,8 @@
   virtual Legion::DomainAffineTransform inverse_transform(int32_t in_dim) const = 0;
   virtual int32_t getTransformCode() const =0;
  protected:
-<<<<<<< HEAD
-  std::unique_ptr<StoreTransform> parent_{nullptr};
- friend class MakeshiftSerializer;
-=======
+  friend class MakeshiftSerializer;
   std::shared_ptr<StoreTransform> parent_{nullptr};
->>>>>>> 43cf69a2
 };
 
 class Shift : public StoreTransform {
