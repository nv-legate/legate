/* Copyright 2021-2022 NVIDIA Corporation
 *
 * Licensed under the Apache License, Version 2.0 (the "License");
 * you may not use this file except in compliance with the License.
 * You may obtain a copy of the License at
 *
 *     http://www.apache.org/licenses/LICENSE-2.0
 *
 * Unless required by applicable law or agreed to in writing, software
 * distributed under the License is distributed on an "AS IS" BASIS,
 * WITHOUT WARRANTIES OR CONDITIONS OF ANY KIND, either express or implied.
 * See the License for the specific language governing permissions and
 * limitations under the License.
 *
 */

#pragma once

#include <functional>
#include <memory>
#include <optional>

#include "legion.h"

#include "core/data/scalar.h"
#include "core/mapping/mapping.h"
#include "core/runtime/context.h"
#include "core/utilities/typedefs.h"

namespace legate {
namespace mapping {

class InstanceManager;
class Machine;
class ReductionInstanceManager;

class BaseMapper : public Legion::Mapping::Mapper, public MachineQueryInterface {
 public:
  BaseMapper(std::unique_ptr<LegateMapper> legate_mapper,
             Legion::Runtime* rt,
             Legion::Machine machine,
             const LibraryContext* context);
  virtual ~BaseMapper();

 private:
  BaseMapper(const BaseMapper& rhs)            = delete;
  BaseMapper& operator=(const BaseMapper& rhs) = delete;

 protected:
  // Start-up methods
  std::string create_name(Legion::AddressSpace node) const;
  std::string create_logger_name() const;

 public:
  // MachineQueryInterface
  virtual const std::vector<Processor>& cpus() const override { return machine->cpus(); }
  virtual const std::vector<Processor>& gpus() const override { return machine->gpus(); }
  virtual const std::vector<Processor>& omps() const override { return machine->omps(); }
  virtual uint32_t total_nodes() const override { return machine->total_nodes; }

 public:
  virtual const char* get_mapper_name() const override;
  virtual Legion::Mapping::Mapper::MapperSyncModel get_mapper_sync_model() const override;
  virtual bool request_valid_instances() const override { return false; }

 public:  // Task mapping calls
  virtual void select_task_options(const Legion::Mapping::MapperContext ctx,
                                   const Legion::Task& task,
                                   TaskOptions& output) override;
  virtual void premap_task(const Legion::Mapping::MapperContext ctx,
                           const Legion::Task& task,
                           const PremapTaskInput& input,
                           PremapTaskOutput& output) override;
  virtual void slice_task(const Legion::Mapping::MapperContext ctx,
                          const Legion::Task& task,
                          const SliceTaskInput& input,
                          SliceTaskOutput& output) override;
  virtual void map_task(const Legion::Mapping::MapperContext ctx,
                        const Legion::Task& task,
                        const MapTaskInput& input,
                        MapTaskOutput& output) override;
  virtual void map_replicate_task(const Legion::Mapping::MapperContext ctx,
                                  const Legion::Task& task,
                                  const MapTaskInput& input,
                                  const MapTaskOutput& default_output,
                                  MapReplicateTaskOutput& output) override;
  virtual void select_task_variant(const Legion::Mapping::MapperContext ctx,
                                   const Legion::Task& task,
                                   const SelectVariantInput& input,
                                   SelectVariantOutput& output) override;
  virtual void postmap_task(const Legion::Mapping::MapperContext ctx,
                            const Legion::Task& task,
                            const PostMapInput& input,
                            PostMapOutput& output) override;
  virtual void select_task_sources(const Legion::Mapping::MapperContext ctx,
                                   const Legion::Task& task,
                                   const SelectTaskSrcInput& input,
                                   SelectTaskSrcOutput& output) override;
  virtual void report_profiling(const Legion::Mapping::MapperContext ctx,
                                const Legion::Task& task,
                                const TaskProfilingInfo& input) override;
  virtual void select_sharding_functor(const Legion::Mapping::MapperContext ctx,
                                       const Legion::Task& task,
                                       const SelectShardingFunctorInput& input,
                                       SelectShardingFunctorOutput& output) override;

 public:  // Inline mapping calls
  virtual void map_inline(const Legion::Mapping::MapperContext ctx,
                          const Legion::InlineMapping& inline_op,
                          const MapInlineInput& input,
                          MapInlineOutput& output) override;
  virtual void select_inline_sources(const Legion::Mapping::MapperContext ctx,
                                     const Legion::InlineMapping& inline_op,
                                     const SelectInlineSrcInput& input,
                                     SelectInlineSrcOutput& output) override;
  virtual void report_profiling(const Legion::Mapping::MapperContext ctx,
                                const Legion::InlineMapping& inline_op,
                                const InlineProfilingInfo& input) override;

 public:  // Copy mapping calls
  virtual void map_copy(const Legion::Mapping::MapperContext ctx,
                        const Legion::Copy& copy,
                        const MapCopyInput& input,
                        MapCopyOutput& output) override;
  virtual void select_copy_sources(const Legion::Mapping::MapperContext ctx,
                                   const Legion::Copy& copy,
                                   const SelectCopySrcInput& input,
                                   SelectCopySrcOutput& output) override;
  virtual void report_profiling(const Legion::Mapping::MapperContext ctx,
                                const Legion::Copy& copy,
                                const CopyProfilingInfo& input) override;
  virtual void select_sharding_functor(const Legion::Mapping::MapperContext ctx,
                                       const Legion::Copy& copy,
                                       const SelectShardingFunctorInput& input,
                                       SelectShardingFunctorOutput& output) override;

 public:  // Close mapping calls
  virtual void select_close_sources(const Legion::Mapping::MapperContext ctx,
                                    const Legion::Close& close,
                                    const SelectCloseSrcInput& input,
                                    SelectCloseSrcOutput& output) override;
  virtual void report_profiling(const Legion::Mapping::MapperContext ctx,
                                const Legion::Close& close,
                                const CloseProfilingInfo& input) override;
  virtual void select_sharding_functor(const Legion::Mapping::MapperContext ctx,
                                       const Legion::Close& close,
                                       const SelectShardingFunctorInput& input,
                                       SelectShardingFunctorOutput& output) override;

 public:  // Acquire mapping calls
  virtual void map_acquire(const Legion::Mapping::MapperContext ctx,
                           const Legion::Acquire& acquire,
                           const MapAcquireInput& input,
                           MapAcquireOutput& output) override;
  virtual void report_profiling(const Legion::Mapping::MapperContext ctx,
                                const Legion::Acquire& acquire,
                                const AcquireProfilingInfo& input) override;
  virtual void select_sharding_functor(const Legion::Mapping::MapperContext ctx,
                                       const Legion::Acquire& acquire,
                                       const SelectShardingFunctorInput& input,
                                       SelectShardingFunctorOutput& output) override;

 public:  // Release mapping calls
  virtual void map_release(const Legion::Mapping::MapperContext ctx,
                           const Legion::Release& release,
                           const MapReleaseInput& input,
                           MapReleaseOutput& output) override;
  virtual void select_release_sources(const Legion::Mapping::MapperContext ctx,
                                      const Legion::Release& release,
                                      const SelectReleaseSrcInput& input,
                                      SelectReleaseSrcOutput& output) override;
  virtual void report_profiling(const Legion::Mapping::MapperContext ctx,
                                const Legion::Release& release,
                                const ReleaseProfilingInfo& input) override;
  virtual void select_sharding_functor(const Legion::Mapping::MapperContext ctx,
                                       const Legion::Release& release,
                                       const SelectShardingFunctorInput& input,
                                       SelectShardingFunctorOutput& output) override;

 public:  // Partition mapping calls
  virtual void select_partition_projection(const Legion::Mapping::MapperContext ctx,
                                           const Legion::Partition& partition,
                                           const SelectPartitionProjectionInput& input,
                                           SelectPartitionProjectionOutput& output) override;
  virtual void map_partition(const Legion::Mapping::MapperContext ctx,
                             const Legion::Partition& partition,
                             const MapPartitionInput& input,
                             MapPartitionOutput& output) override;
  virtual void select_partition_sources(const Legion::Mapping::MapperContext ctx,
                                        const Legion::Partition& partition,
                                        const SelectPartitionSrcInput& input,
                                        SelectPartitionSrcOutput& output) override;
  virtual void report_profiling(const Legion::Mapping::MapperContext ctx,
                                const Legion::Partition& partition,
                                const PartitionProfilingInfo& input) override;
  virtual void select_sharding_functor(const Legion::Mapping::MapperContext ctx,
                                       const Legion::Partition& partition,
                                       const SelectShardingFunctorInput& input,
                                       SelectShardingFunctorOutput& output) override;

 public:  // Fill mapper calls
  virtual void select_sharding_functor(const Legion::Mapping::MapperContext ctx,
                                       const Legion::Fill& fill,
                                       const SelectShardingFunctorInput& input,
                                       SelectShardingFunctorOutput& output) override;

 public:  // Task execution mapping calls
  virtual void configure_context(const Legion::Mapping::MapperContext ctx,
                                 const Legion::Task& task,
                                 ContextConfigOutput& output) override;
  virtual void select_tunable_value(const Legion::Mapping::MapperContext ctx,
                                    const Legion::Task& task,
                                    const SelectTunableInput& input,
                                    SelectTunableOutput& output) override;

 public:  // Must epoch mapping
  virtual void select_sharding_functor(const Legion::Mapping::MapperContext ctx,
                                       const Legion::MustEpoch& epoch,
                                       const SelectShardingFunctorInput& input,
                                       MustEpochShardingFunctorOutput& output) override;
  virtual void memoize_operation(const Legion::Mapping::MapperContext ctx,
                                 const Legion::Mappable& mappable,
                                 const MemoizeInput& input,
                                 MemoizeOutput& output) override;
  virtual void map_must_epoch(const Legion::Mapping::MapperContext ctx,
                              const MapMustEpochInput& input,
                              MapMustEpochOutput& output) override;

 public:  // Dataflow graph mapping
  virtual void map_dataflow_graph(const Legion::Mapping::MapperContext ctx,
                                  const MapDataflowGraphInput& input,
                                  MapDataflowGraphOutput& output) override;

 public:  // Mapping control and stealing
  virtual void select_tasks_to_map(const Legion::Mapping::MapperContext ctx,
                                   const SelectMappingInput& input,
                                   SelectMappingOutput& output) override;
  virtual void select_steal_targets(const Legion::Mapping::MapperContext ctx,
                                    const SelectStealingInput& input,
                                    SelectStealingOutput& output) override;
  virtual void permit_steal_request(const Legion::Mapping::MapperContext ctx,
                                    const StealRequestInput& intput,
                                    StealRequestOutput& output) override;

 public:  // handling
  virtual void handle_message(const Legion::Mapping::MapperContext ctx,
                              const MapperMessage& message) override;
  virtual void handle_task_result(const Legion::Mapping::MapperContext ctx,
                                  const MapperTaskResult& result) override;

 protected:
  using OutputMap =
    std::map<const Legion::RegionRequirement*, std::vector<Legion::Mapping::PhysicalInstance>*>;
  void map_legate_stores(const Legion::Mapping::MapperContext ctx,
                         const Legion::Mappable& mappable,
                         std::vector<StoreMapping>& mappings,
                         Processor target_proc,
                         OutputMap& output_map);
  void tighten_write_policies(const Legion::Mappable& mappable,
                              std::vector<StoreMapping>& mappings);
  bool map_legate_store(const Legion::Mapping::MapperContext ctx,
                        const Legion::Mappable& mappable,
                        const StoreMapping& mapping,
                        const std::set<const Legion::RegionRequirement*>& reqs,
                        Processor target_proc,
                        Legion::Mapping::PhysicalInstance& result,
                        bool can_fail);
  void report_failed_mapping(const Legion::Mappable& mappable,
                             unsigned index,
                             Memory target_memory,
                             Legion::ReductionOpID redop,
                             size_t footprint);
  void legate_select_sources(const Legion::Mapping::MapperContext ctx,
                             const Legion::Mapping::PhysicalInstance& target,
                             const std::vector<Legion::Mapping::PhysicalInstance>& sources,
                             const std::vector<Legion::Mapping::CollectiveView>& collective_sources,
                             std::deque<Legion::Mapping::PhysicalInstance>& ranking);
  Legion::ShardingID find_mappable_sharding_functor_id(const Legion::Mappable& mappable);

 protected:
  bool has_variant(const Legion::Mapping::MapperContext ctx,
                   const Legion::Task& task,
                   TaskTarget target);
  std::optional<Legion::VariantID> find_variant(const Legion::Mapping::MapperContext ctx,
                                                const Legion::Task& task,
                                                Processor::Kind kind);

 protected:
  Legion::ShardingID find_sharding_functor_by_key_store_projection(
    const std::vector<Legion::RegionRequirement>& requirements);

 protected:
  static inline bool physical_sort_func(
    const std::pair<Legion::Mapping::PhysicalInstance, unsigned>& left,
    const std::pair<Legion::Mapping::PhysicalInstance, unsigned>& right)
  {
    return (left.second < right.second);
  }

 private:
  std::unique_ptr<LegateMapper> legate_mapper_;

 public:
  Legion::Runtime* const legion_runtime;
<<<<<<< HEAD
  const Legion::Machine legion_machine;
  const LibraryContext context;
=======
  const Legion::Machine machine;
  const LibraryContext* context;
  const Legion::AddressSpace local_node;
  const std::string mapper_name;
>>>>>>> 736dc1c8
  Legion::Logger logger;

 private:
  std::string mapper_name;

 protected:
  using VariantCacheKey = std::pair<Legion::TaskID, Processor::Kind>;
  std::map<VariantCacheKey, std::optional<Legion::VariantID>> variants;

 protected:
  InstanceManager* local_instances;
  ReductionInstanceManager* reduction_instances;
  std::unique_ptr<Machine> machine;
};

}  // namespace mapping
}  // namespace legate<|MERGE_RESOLUTION|>--- conflicted
+++ resolved
@@ -302,15 +302,8 @@
 
  public:
   Legion::Runtime* const legion_runtime;
-<<<<<<< HEAD
   const Legion::Machine legion_machine;
-  const LibraryContext context;
-=======
-  const Legion::Machine machine;
   const LibraryContext* context;
-  const Legion::AddressSpace local_node;
-  const std::string mapper_name;
->>>>>>> 736dc1c8
   Legion::Logger logger;
 
  private:
