/* Copyright 2021-2022 NVIDIA Corporation
 *
 * Licensed under the Apache License, Version 2.0 (the "License");
 * you may not use this file except in compliance with the License.
 * You may obtain a copy of the License at
 *
 *     http://www.apache.org/licenses/LICENSE-2.0
 *
 * Unless required by applicable law or agreed to in writing, software
 * distributed under the License is distributed on an "AS IS" BASIS,
 * WITHOUT WARRANTIES OR CONDITIONS OF ANY KIND, either express or implied.
 * See the License for the specific language governing permissions and
 * limitations under the License.
 *
 */

#pragma once

#include <functional>
#include <memory>
#include <optional>

#include "legion.h"

#include "core/data/scalar.h"
#include "core/mapping/mapping.h"
#include "core/runtime/context.h"
#include "core/utilities/typedefs.h"

namespace legate {
namespace mapping {

class InstanceManager;
class Machine;
class ReductionInstanceManager;

<<<<<<< HEAD
class BaseMapper : public Legion::Mapping::Mapper, public LegateMapper {
=======
enum class Strictness : bool {
  strict = true,
  hint   = false,
};

class BaseMapper : public Legion::Mapping::Mapper, public MachineQueryInterface {
>>>>>>> 02bb2be5
 public:
  BaseMapper(std::unique_ptr<LegateMapper> legate_mapper,
             Legion::Runtime* rt,
             Legion::Machine machine,
             const LibraryContext& context);
  virtual ~BaseMapper();

 private:
  BaseMapper(const BaseMapper& rhs)            = delete;
  BaseMapper& operator=(const BaseMapper& rhs) = delete;

 protected:
  // Start-up methods
<<<<<<< HEAD
=======
  static Legion::AddressSpaceID get_local_node();
  static size_t get_total_nodes(Legion::Machine m);
>>>>>>> 02bb2be5
  std::string create_name(Legion::AddressSpace node) const;
  std::string create_logger_name() const;

 public:
  // MachineQueryInterface
  virtual const std::vector<Processor>& cpus() const override { return local_cpus; }
  virtual const std::vector<Processor>& gpus() const override { return local_gpus; }
  virtual const std::vector<Processor>& omps() const override { return local_omps; }
  virtual uint32_t total_nodes() const override { return total_nodes_; }

 public:
  virtual const char* get_mapper_name() const override;
  virtual Legion::Mapping::Mapper::MapperSyncModel get_mapper_sync_model() const override;
  virtual bool request_valid_instances() const override { return false; }

 public:  // Task mapping calls
  virtual void select_task_options(const Legion::Mapping::MapperContext ctx,
                                   const Legion::Task& task,
                                   TaskOptions& output) override;
  virtual void premap_task(const Legion::Mapping::MapperContext ctx,
                           const Legion::Task& task,
                           const PremapTaskInput& input,
                           PremapTaskOutput& output) override;
  virtual void slice_task(const Legion::Mapping::MapperContext ctx,
                          const Legion::Task& task,
                          const SliceTaskInput& input,
                          SliceTaskOutput& output) override;
  virtual void map_task(const Legion::Mapping::MapperContext ctx,
                        const Legion::Task& task,
                        const MapTaskInput& input,
                        MapTaskOutput& output) override;
  virtual void map_replicate_task(const Legion::Mapping::MapperContext ctx,
                                  const Legion::Task& task,
                                  const MapTaskInput& input,
                                  const MapTaskOutput& default_output,
                                  MapReplicateTaskOutput& output) override;
  virtual void select_task_variant(const Legion::Mapping::MapperContext ctx,
                                   const Legion::Task& task,
                                   const SelectVariantInput& input,
                                   SelectVariantOutput& output) override;
  virtual void postmap_task(const Legion::Mapping::MapperContext ctx,
                            const Legion::Task& task,
                            const PostMapInput& input,
                            PostMapOutput& output) override;
  virtual void select_task_sources(const Legion::Mapping::MapperContext ctx,
                                   const Legion::Task& task,
                                   const SelectTaskSrcInput& input,
                                   SelectTaskSrcOutput& output) override;
  virtual void speculate(const Legion::Mapping::MapperContext ctx,
                         const Legion::Task& task,
                         SpeculativeOutput& output) override;
  virtual void report_profiling(const Legion::Mapping::MapperContext ctx,
                                const Legion::Task& task,
                                const TaskProfilingInfo& input) override;
  virtual void select_sharding_functor(const Legion::Mapping::MapperContext ctx,
                                       const Legion::Task& task,
                                       const SelectShardingFunctorInput& input,
                                       SelectShardingFunctorOutput& output) override;

 public:  // Inline mapping calls
  virtual void map_inline(const Legion::Mapping::MapperContext ctx,
                          const Legion::InlineMapping& inline_op,
                          const MapInlineInput& input,
                          MapInlineOutput& output) override;
  virtual void select_inline_sources(const Legion::Mapping::MapperContext ctx,
                                     const Legion::InlineMapping& inline_op,
                                     const SelectInlineSrcInput& input,
                                     SelectInlineSrcOutput& output) override;
  virtual void report_profiling(const Legion::Mapping::MapperContext ctx,
                                const Legion::InlineMapping& inline_op,
                                const InlineProfilingInfo& input) override;

 public:  // Copy mapping calls
  virtual void map_copy(const Legion::Mapping::MapperContext ctx,
                        const Legion::Copy& copy,
                        const MapCopyInput& input,
                        MapCopyOutput& output) override;
  virtual void select_copy_sources(const Legion::Mapping::MapperContext ctx,
                                   const Legion::Copy& copy,
                                   const SelectCopySrcInput& input,
                                   SelectCopySrcOutput& output) override;
  virtual void speculate(const Legion::Mapping::MapperContext ctx,
                         const Legion::Copy& copy,
                         SpeculativeOutput& output) override;
  virtual void report_profiling(const Legion::Mapping::MapperContext ctx,
                                const Legion::Copy& copy,
                                const CopyProfilingInfo& input) override;
  virtual void select_sharding_functor(const Legion::Mapping::MapperContext ctx,
                                       const Legion::Copy& copy,
                                       const SelectShardingFunctorInput& input,
                                       SelectShardingFunctorOutput& output) override;

 public:  // Close mapping calls
  virtual void select_close_sources(const Legion::Mapping::MapperContext ctx,
                                    const Legion::Close& close,
                                    const SelectCloseSrcInput& input,
                                    SelectCloseSrcOutput& output) override;
  virtual void report_profiling(const Legion::Mapping::MapperContext ctx,
                                const Legion::Close& close,
                                const CloseProfilingInfo& input) override;
  virtual void select_sharding_functor(const Legion::Mapping::MapperContext ctx,
                                       const Legion::Close& close,
                                       const SelectShardingFunctorInput& input,
                                       SelectShardingFunctorOutput& output) override;

 public:  // Acquire mapping calls
  virtual void map_acquire(const Legion::Mapping::MapperContext ctx,
                           const Legion::Acquire& acquire,
                           const MapAcquireInput& input,
                           MapAcquireOutput& output) override;
  virtual void speculate(const Legion::Mapping::MapperContext ctx,
                         const Legion::Acquire& acquire,
                         SpeculativeOutput& output) override;
  virtual void report_profiling(const Legion::Mapping::MapperContext ctx,
                                const Legion::Acquire& acquire,
                                const AcquireProfilingInfo& input) override;
  virtual void select_sharding_functor(const Legion::Mapping::MapperContext ctx,
                                       const Legion::Acquire& acquire,
                                       const SelectShardingFunctorInput& input,
                                       SelectShardingFunctorOutput& output) override;

 public:  // Release mapping calls
  virtual void map_release(const Legion::Mapping::MapperContext ctx,
                           const Legion::Release& release,
                           const MapReleaseInput& input,
                           MapReleaseOutput& output) override;
  virtual void select_release_sources(const Legion::Mapping::MapperContext ctx,
                                      const Legion::Release& release,
                                      const SelectReleaseSrcInput& input,
                                      SelectReleaseSrcOutput& output) override;
  virtual void speculate(const Legion::Mapping::MapperContext ctx,
                         const Legion::Release& release,
                         SpeculativeOutput& output) override;
  virtual void report_profiling(const Legion::Mapping::MapperContext ctx,
                                const Legion::Release& release,
                                const ReleaseProfilingInfo& input) override;
  virtual void select_sharding_functor(const Legion::Mapping::MapperContext ctx,
                                       const Legion::Release& release,
                                       const SelectShardingFunctorInput& input,
                                       SelectShardingFunctorOutput& output) override;

 public:  // Partition mapping calls
  virtual void select_partition_projection(const Legion::Mapping::MapperContext ctx,
                                           const Legion::Partition& partition,
                                           const SelectPartitionProjectionInput& input,
                                           SelectPartitionProjectionOutput& output) override;
  virtual void map_partition(const Legion::Mapping::MapperContext ctx,
                             const Legion::Partition& partition,
                             const MapPartitionInput& input,
                             MapPartitionOutput& output) override;
  virtual void select_partition_sources(const Legion::Mapping::MapperContext ctx,
                                        const Legion::Partition& partition,
                                        const SelectPartitionSrcInput& input,
                                        SelectPartitionSrcOutput& output) override;
  virtual void report_profiling(const Legion::Mapping::MapperContext ctx,
                                const Legion::Partition& partition,
                                const PartitionProfilingInfo& input) override;
  virtual void select_sharding_functor(const Legion::Mapping::MapperContext ctx,
                                       const Legion::Partition& partition,
                                       const SelectShardingFunctorInput& input,
                                       SelectShardingFunctorOutput& output) override;

 public:  // Fill mapper calls
  virtual void select_sharding_functor(const Legion::Mapping::MapperContext ctx,
                                       const Legion::Fill& fill,
                                       const SelectShardingFunctorInput& input,
                                       SelectShardingFunctorOutput& output) override;

 public:  // Task execution mapping calls
  virtual void configure_context(const Legion::Mapping::MapperContext ctx,
                                 const Legion::Task& task,
                                 ContextConfigOutput& output) override;
  virtual void select_tunable_value(const Legion::Mapping::MapperContext ctx,
                                    const Legion::Task& task,
                                    const SelectTunableInput& input,
                                    SelectTunableOutput& output) override;

 public:  // Must epoch mapping
  virtual void select_sharding_functor(const Legion::Mapping::MapperContext ctx,
                                       const Legion::MustEpoch& epoch,
                                       const SelectShardingFunctorInput& input,
                                       MustEpochShardingFunctorOutput& output) override;
  virtual void memoize_operation(const Legion::Mapping::MapperContext ctx,
                                 const Legion::Mappable& mappable,
                                 const MemoizeInput& input,
                                 MemoizeOutput& output) override;
  virtual void map_must_epoch(const Legion::Mapping::MapperContext ctx,
                              const MapMustEpochInput& input,
                              MapMustEpochOutput& output) override;

 public:  // Dataflow graph mapping
  virtual void map_dataflow_graph(const Legion::Mapping::MapperContext ctx,
                                  const MapDataflowGraphInput& input,
                                  MapDataflowGraphOutput& output) override;

 public:  // Mapping control and stealing
  virtual void select_tasks_to_map(const Legion::Mapping::MapperContext ctx,
                                   const SelectMappingInput& input,
                                   SelectMappingOutput& output) override;
  virtual void select_steal_targets(const Legion::Mapping::MapperContext ctx,
                                    const SelectStealingInput& input,
                                    SelectStealingOutput& output) override;
  virtual void permit_steal_request(const Legion::Mapping::MapperContext ctx,
                                    const StealRequestInput& intput,
                                    StealRequestOutput& output) override;

 public:  // handling
  virtual void handle_message(const Legion::Mapping::MapperContext ctx,
                              const MapperMessage& message) override;
  virtual void handle_task_result(const Legion::Mapping::MapperContext ctx,
                                  const MapperTaskResult& result) override;

 protected:
<<<<<<< HEAD
=======
  Memory get_target_memory(Processor proc, StoreTarget target);
>>>>>>> 02bb2be5
  using OutputMap =
    std::map<const Legion::RegionRequirement*, std::vector<Legion::Mapping::PhysicalInstance>*>;
  void map_legate_stores(const Legion::Mapping::MapperContext ctx,
                         const Legion::Mappable& mappable,
                         std::vector<StoreMapping>& mappings,
                         Processor target_proc,
                         OutputMap& output_map);
  void tighten_write_policies(const Legion::Mappable& mappable,
                              std::vector<StoreMapping>& mappings);
  bool map_legate_store(const Legion::Mapping::MapperContext ctx,
                        const Legion::Mappable& mappable,
                        const StoreMapping& mapping,
                        const std::set<const Legion::RegionRequirement*>& reqs,
                        Processor target_proc,
                        Legion::Mapping::PhysicalInstance& result,
                        bool can_fail);
  void report_failed_mapping(const Legion::Mappable& mappable,
                             unsigned index,
                             Memory target_memory,
                             Legion::ReductionOpID redop);
  void legate_select_sources(const Legion::Mapping::MapperContext ctx,
                             const Legion::Mapping::PhysicalInstance& target,
                             const std::vector<Legion::Mapping::PhysicalInstance>& sources,
                             const std::vector<Legion::Mapping::CollectiveView>& collective_sources,
                             std::deque<Legion::Mapping::PhysicalInstance>& ranking);
  Legion::ShardingID find_mappable_sharding_functor_id(const Legion::Mappable& mappable);

 protected:
  bool has_variant(const Legion::Mapping::MapperContext ctx,
                   const Legion::Task& task,
<<<<<<< HEAD
                   TaskTarget target);
=======
                   Processor::Kind kind);
>>>>>>> 02bb2be5
  std::optional<Legion::VariantID> find_variant(const Legion::Mapping::MapperContext ctx,
                                                const Legion::Task& task,
                                                Processor::Kind kind);

<<<<<<< HEAD
 protected:
=======
 private:
  void generate_prime_factors();
  void generate_prime_factor(const std::vector<Processor>& processors, Processor::Kind kind);

 protected:
  template <typename Functor>
  decltype(auto) dispatch(TaskTarget target, Functor functor)
  {
    switch (target) {
      case TaskTarget::CPU: return functor(local_cpus);
      case TaskTarget::GPU: return functor(local_gpus);
      case TaskTarget::OMP: return functor(local_omps);
    }
    assert(false);
    return functor(local_cpus);
  }
  template <typename Functor>
  decltype(auto) dispatch(Processor::Kind kind, Functor functor)
  {
    switch (kind) {
      case Processor::LOC_PROC: return functor(local_cpus);
      case Processor::TOC_PROC: return functor(local_gpus);
      case Processor::OMP_PROC: return functor(local_omps);
      default: LEGATE_ABORT;
    }
    assert(false);
    return functor(local_cpus);
  }

 protected:
  const std::vector<int32_t> get_processor_grid(Processor::Kind kind, int32_t ndim);
>>>>>>> 02bb2be5
  void slice_auto_task(const Legion::Mapping::MapperContext ctx,
                       const Legion::Task& task,
                       const Span<const Legion::Processor>& avail_procs,
                       uint32_t size,
                       uint32_t offset,
                       const SliceTaskInput& input,
                       SliceTaskOutput& output);

 protected:
  Legion::ShardingID find_sharding_functor_by_key_store_projection(
    const std::vector<Legion::RegionRequirement>& requirements);

 protected:
  static inline bool physical_sort_func(
    const std::pair<Legion::Mapping::PhysicalInstance, unsigned>& left,
    const std::pair<Legion::Mapping::PhysicalInstance, unsigned>& right)
  {
    return (left.second < right.second);
  }

 private:
  std::unique_ptr<LegateMapper> legate_mapper_;

 public:
  Legion::Runtime* const legion_runtime;
  const Legion::Machine legion_machine;
  const LibraryContext context;
<<<<<<< HEAD
  Legion::Logger logger;

 private:
  std::string mapper_name;
=======
  const Legion::AddressSpace local_node;
  const std::string mapper_name;
  Legion::Logger logger;

 protected:
  const size_t total_nodes_;
  std::vector<Processor> local_cpus;
  std::vector<Processor> local_gpus;
  std::vector<Processor> local_omps;  // OpenMP processors
 protected:
  Memory local_system_memory, local_zerocopy_memory;
  std::map<Processor, Memory> local_frame_buffers;
  std::map<Processor, Memory> local_numa_domains;
>>>>>>> 02bb2be5

 protected:
  using VariantCacheKey = std::pair<Legion::TaskID, Processor::Kind>;
  std::map<VariantCacheKey, std::optional<Legion::VariantID>> variants;

 protected:
  InstanceManager* local_instances;
  ReductionInstanceManager* reduction_instances;
<<<<<<< HEAD
  std::unique_ptr<Machine> machine;
=======

 protected:
  // Used for n-D cyclic distribution
  std::map<Processor::Kind, std::vector<int32_t>> all_factors;
  std::map<std::pair<Processor::Kind, int32_t>, std::vector<int32_t>> proc_grids;

 protected:
  // These are used for computing sharding functions
  std::map<Legion::IndexPartition, unsigned> partition_color_space_dims;
  std::map<Legion::IndexSpace, unsigned> index_color_dims;
>>>>>>> 02bb2be5
};

}  // namespace mapping
}  // namespace legate<|MERGE_RESOLUTION|>--- conflicted
+++ resolved
@@ -34,16 +34,7 @@
 class Machine;
 class ReductionInstanceManager;
 
-<<<<<<< HEAD
-class BaseMapper : public Legion::Mapping::Mapper, public LegateMapper {
-=======
-enum class Strictness : bool {
-  strict = true,
-  hint   = false,
-};
-
 class BaseMapper : public Legion::Mapping::Mapper, public MachineQueryInterface {
->>>>>>> 02bb2be5
  public:
   BaseMapper(std::unique_ptr<LegateMapper> legate_mapper,
              Legion::Runtime* rt,
@@ -57,20 +48,15 @@
 
  protected:
   // Start-up methods
-<<<<<<< HEAD
-=======
-  static Legion::AddressSpaceID get_local_node();
-  static size_t get_total_nodes(Legion::Machine m);
->>>>>>> 02bb2be5
   std::string create_name(Legion::AddressSpace node) const;
   std::string create_logger_name() const;
 
  public:
   // MachineQueryInterface
-  virtual const std::vector<Processor>& cpus() const override { return local_cpus; }
-  virtual const std::vector<Processor>& gpus() const override { return local_gpus; }
-  virtual const std::vector<Processor>& omps() const override { return local_omps; }
-  virtual uint32_t total_nodes() const override { return total_nodes_; }
+  virtual const std::vector<Processor>& cpus() const override { return machine->cpus(); }
+  virtual const std::vector<Processor>& gpus() const override { return machine->gpus(); }
+  virtual const std::vector<Processor>& omps() const override { return machine->omps(); }
+  virtual uint32_t total_nodes() const override { return machine->total_nodes; }
 
  public:
   virtual const char* get_mapper_name() const override;
@@ -275,10 +261,6 @@
                                   const MapperTaskResult& result) override;
 
  protected:
-<<<<<<< HEAD
-=======
-  Memory get_target_memory(Processor proc, StoreTarget target);
->>>>>>> 02bb2be5
   using OutputMap =
     std::map<const Legion::RegionRequirement*, std::vector<Legion::Mapping::PhysicalInstance>*>;
   void map_legate_stores(const Legion::Mapping::MapperContext ctx,
@@ -309,50 +291,12 @@
  protected:
   bool has_variant(const Legion::Mapping::MapperContext ctx,
                    const Legion::Task& task,
-<<<<<<< HEAD
                    TaskTarget target);
-=======
-                   Processor::Kind kind);
->>>>>>> 02bb2be5
   std::optional<Legion::VariantID> find_variant(const Legion::Mapping::MapperContext ctx,
                                                 const Legion::Task& task,
                                                 Processor::Kind kind);
 
-<<<<<<< HEAD
- protected:
-=======
- private:
-  void generate_prime_factors();
-  void generate_prime_factor(const std::vector<Processor>& processors, Processor::Kind kind);
-
- protected:
-  template <typename Functor>
-  decltype(auto) dispatch(TaskTarget target, Functor functor)
-  {
-    switch (target) {
-      case TaskTarget::CPU: return functor(local_cpus);
-      case TaskTarget::GPU: return functor(local_gpus);
-      case TaskTarget::OMP: return functor(local_omps);
-    }
-    assert(false);
-    return functor(local_cpus);
-  }
-  template <typename Functor>
-  decltype(auto) dispatch(Processor::Kind kind, Functor functor)
-  {
-    switch (kind) {
-      case Processor::LOC_PROC: return functor(local_cpus);
-      case Processor::TOC_PROC: return functor(local_gpus);
-      case Processor::OMP_PROC: return functor(local_omps);
-      default: LEGATE_ABORT;
-    }
-    assert(false);
-    return functor(local_cpus);
-  }
-
- protected:
-  const std::vector<int32_t> get_processor_grid(Processor::Kind kind, int32_t ndim);
->>>>>>> 02bb2be5
+ protected:
   void slice_auto_task(const Legion::Mapping::MapperContext ctx,
                        const Legion::Task& task,
                        const Span<const Legion::Processor>& avail_procs,
@@ -380,26 +324,10 @@
   Legion::Runtime* const legion_runtime;
   const Legion::Machine legion_machine;
   const LibraryContext context;
-<<<<<<< HEAD
   Legion::Logger logger;
 
  private:
   std::string mapper_name;
-=======
-  const Legion::AddressSpace local_node;
-  const std::string mapper_name;
-  Legion::Logger logger;
-
- protected:
-  const size_t total_nodes_;
-  std::vector<Processor> local_cpus;
-  std::vector<Processor> local_gpus;
-  std::vector<Processor> local_omps;  // OpenMP processors
- protected:
-  Memory local_system_memory, local_zerocopy_memory;
-  std::map<Processor, Memory> local_frame_buffers;
-  std::map<Processor, Memory> local_numa_domains;
->>>>>>> 02bb2be5
 
  protected:
   using VariantCacheKey = std::pair<Legion::TaskID, Processor::Kind>;
@@ -408,20 +336,7 @@
  protected:
   InstanceManager* local_instances;
   ReductionInstanceManager* reduction_instances;
-<<<<<<< HEAD
   std::unique_ptr<Machine> machine;
-=======
-
- protected:
-  // Used for n-D cyclic distribution
-  std::map<Processor::Kind, std::vector<int32_t>> all_factors;
-  std::map<std::pair<Processor::Kind, int32_t>, std::vector<int32_t>> proc_grids;
-
- protected:
-  // These are used for computing sharding functions
-  std::map<Legion::IndexPartition, unsigned> partition_color_space_dims;
-  std::map<Legion::IndexSpace, unsigned> index_color_dims;
->>>>>>> 02bb2be5
 };
 
 }  // namespace mapping
