--- conflicted
+++ resolved
@@ -696,29 +696,6 @@
   LayoutConstraintSet layout_constraints;
   mapping.populate_layout_constraints(layout_constraints);
   auto& fields = layout_constraints.field_constraint.field_set;
-<<<<<<< HEAD
-
-  // We need to hold the instance manager lock as we're about to try to find an instance
-  AutoLock lock(ctx, local_instances->manager_lock());
-
-  // This whole process has to appear atomic
-  runtime->disable_reentrant(ctx);
-
-  // If we're making a reduction instance:
-  if (redop != 0) {
-    // See if we already have it in our local instances
-    if (fields.size() == 1 && regions.size() == 1 &&
-        reduction_instances->find_instance(
-          redop, regions.front(), fields.front(), target_memory, result, policy)) {
-#ifdef DEBUG_LEGATE
-      logger.debug() << "Operation " << mappable.get_unique_id()
-                     << ": reused cached reduction instance " << result << " for "
-                     << regions.front();
-#endif
-      runtime->enable_reentrant(ctx);
-      // Needs acquire to keep the runtime happy
-      return true;
-=======
 
   // If we're making a reduction instance:
   if (redop != 0) {
@@ -744,7 +721,6 @@
         // Needs acquire to keep the runtime happy
         return true;
       }
->>>>>>> 8381c518
     }
 
     // if we didn't find it, create one
@@ -766,19 +742,12 @@
       for (LogicalRegion r : regions) msg << " " << r;
       msg << " (size: " << footprint << " bytes, memory: " << target_memory << ")";
 #endif
-<<<<<<< HEAD
-      // store reduction instance
-      if (fields.size() == 1 && regions.size() == 1) {
-        auto fid = fields.front();
-        reduction_instances->record_instance(redop, regions.front(), fid, result, policy);
-=======
       if (target_proc.kind() == Processor::TOC_PROC) {
         // store reduction instance
         if (fields.size() == 1 && regions.size() == 1) {
           auto fid = fields.front();
           reduction_instances->record_instance(redop, regions.front(), fid, result, policy);
         }
->>>>>>> 8381c518
       }
       runtime->enable_reentrant(ctx);
       // We already did the acquire
@@ -789,11 +758,8 @@
     return true;
   }
 
-<<<<<<< HEAD
-=======
   AutoLock lock(ctx, local_instances->manager_lock());
   runtime->disable_reentrant(ctx);
->>>>>>> 8381c518
   // See if we already have it in our local instances
   if (fields.size() == 1 && regions.size() == 1 &&
       local_instances->find_instance(
