--- conflicted
+++ resolved
@@ -165,7 +165,6 @@
 
 #endif
 
-  Task legate_task(&task, context, runtime, ctx);
   auto& machine_desc = legate_task.machine_desc();
   auto all_targets   = machine_desc.valid_targets();
 
@@ -179,16 +178,12 @@
     LEGATE_ABORT;
   }
 
-<<<<<<< HEAD
-  auto target = legate_mapper_->task_target(legate_task, options);
-=======
   auto target      = legate_mapper_->task_target(legate_task, options);
   auto local_range = machine.slice(target, machine_desc);
 #ifdef DEBUG_LEGATE
   assert(!local_range.empty());
 #endif
   output.initial_proc = local_range.first();
->>>>>>> 2ce7c601
 
   // We never want valid instances
   output.valid_instances = false;
