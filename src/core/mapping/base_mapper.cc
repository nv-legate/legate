--- conflicted
+++ resolved
@@ -914,8 +914,6 @@
 
   auto store_target = default_store_targets(target_proc.kind()).front();
 
-<<<<<<< HEAD
-=======
   // If we're mapping an indirect copy and have data resident in GPU memory,
   // map everything to CPU memory, as indirect copies on GPUs are currently
   // extremely slow.
@@ -928,7 +926,6 @@
 
   Copy legate_copy(&copy, runtime, ctx);
 
->>>>>>> d7d2d820
   std::map<const RegionRequirement*, std::vector<PhysicalInstance>*> output_map;
   auto add_to_output_map = [&output_map](auto& reqs, auto& instances) {
     instances.resize(reqs.size());
