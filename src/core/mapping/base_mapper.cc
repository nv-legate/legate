--- conflicted
+++ resolved
@@ -390,15 +390,8 @@
 #ifdef LEGATE_NO_FUTURES_ON_FB
     if (target == StoreTarget::FBMEM) target = StoreTarget::ZCMEM;
 #endif
-<<<<<<< HEAD
-      output.future_locations.push_back(machine->get_memory(task.target_proc, target));
-    }
-  };
-  map_futures(for_futures);
-=======
-    output.future_locations[fut_idx] = get_target_memory(task.target_proc, target);
-  }
->>>>>>> ee6d1977
+    output.future_locations[fut_idx] = machine->get_memory(task.target_proc, target);
+  }
 
   // Map unbound stores
   auto map_unbound_stores = [&](auto& mappings) {
