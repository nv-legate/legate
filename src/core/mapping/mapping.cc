--- conflicted
+++ resolved
@@ -210,14 +210,9 @@
       }
     }
   } else
-<<<<<<< HEAD
-    fields.push_back(stores.front().region_field().field_id());
+    fields.push_back(stores.front().get().region_field().field_id());
   layout_constraints.add_constraint(
     Legion::FieldConstraint(fields, false /*contiguous*/, false /*inorder*/));
-=======
-    fields.push_back(stores.front().get().region_field().field_id());
-  layout_constraints.add_constraint(Legion::FieldConstraint(fields, true /*contiguous*/));
->>>>>>> e63d55a4
 }
 
 /*static*/ StoreMapping StoreMapping::default_mapping(const Store& store,
