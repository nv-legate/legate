/* Copyright 2021-2022 NVIDIA Corporation
 *
 * Licensed under the Apache License, Version 2.0 (the "License");
 * you may not use this file except in compliance with the License.
 * You may obtain a copy of the License at
 *
 *     http://www.apache.org/licenses/LICENSE-2.0
 *
 * Unless required by applicable law or agreed to in writing, software
 * distributed under the License is distributed on an "AS IS" BASIS,
 * WITHOUT WARRANTIES OR CONDITIONS OF ANY KIND, either express or implied.
 * See the License for the specific language governing permissions and
 * limitations under the License.
 *
 */

#pragma once

<<<<<<< HEAD
#include "core/data/scalar.h"
#include "core/mapping/store.h"
=======
#include "core/mapping/operation.h"
#include "core/utilities/typedefs.h"
>>>>>>> 02bb2be5

namespace legate {
namespace mapping {

class Task;

// NOTE: codes are chosen to reflect the precendece between the processor kinds
enum class TaskTarget : int32_t {
  GPU = 1,
  OMP = 2,
  CPU = 3,
};

enum class StoreTarget : int32_t {
  SYSMEM    = 1,
  FBMEM     = 2,
  ZCMEM     = 3,
  SOCKETMEM = 4,
};

enum class AllocPolicy : int32_t {
  MAY_ALLOC  = 1,
  MUST_ALLOC = 2,
};

enum class InstLayout : int32_t {
  SOA = 1,
  AOS = 2,
};

struct DimOrdering {
 public:
  enum class Kind : int32_t {
    C       = 1,
    FORTRAN = 2,
    CUSTOM  = 3,
  };

 public:
  DimOrdering() {}

 public:
  DimOrdering(const DimOrdering&)            = default;
  DimOrdering& operator=(const DimOrdering&) = default;

 public:
  DimOrdering(DimOrdering&&)            = default;
  DimOrdering& operator=(DimOrdering&&) = default;

 public:
  bool operator==(const DimOrdering&) const;

 public:
  void populate_dimension_ordering(const Store& store,
                                   std::vector<Legion::DimensionKind>& ordering) const;

 public:
  void c_order();
  void fortran_order();
  void custom_order(std::vector<int32_t>&& dims);

 public:
  Kind kind{Kind::C};
  // When relative is true, 'dims' specifies the order of dimensions
  // for the store's local coordinate space, which will be mapped
  // back to the root store's original coordinate space.
  bool relative{false};
  // Used only when the kind is CUSTOM
  std::vector<int32_t> dims{};
};

struct InstanceMappingPolicy {
 public:
  StoreTarget target{StoreTarget::SYSMEM};
  AllocPolicy allocation{AllocPolicy::MAY_ALLOC};
  InstLayout layout{InstLayout::SOA};
  DimOrdering ordering{};
  bool exact{false};

 public:
  InstanceMappingPolicy() {}

 public:
  InstanceMappingPolicy(const InstanceMappingPolicy&)            = default;
  InstanceMappingPolicy& operator=(const InstanceMappingPolicy&) = default;

 public:
  InstanceMappingPolicy(InstanceMappingPolicy&&)            = default;
  InstanceMappingPolicy& operator=(InstanceMappingPolicy&&) = default;

 public:
  bool operator==(const InstanceMappingPolicy&) const;
  bool operator!=(const InstanceMappingPolicy&) const;

 private:
  friend class StoreMapping;
  void populate_layout_constraints(const Store& store,
                                   Legion::LayoutConstraintSet& layout_constraints) const;

 public:
  static InstanceMappingPolicy default_policy(StoreTarget target, bool exact = false);
};

struct StoreMapping {
 public:
  std::vector<Store> stores{};
  InstanceMappingPolicy policy;

 public:
  StoreMapping() {}

 public:
  StoreMapping(const StoreMapping&)            = default;
  StoreMapping& operator=(const StoreMapping&) = default;

 public:
  StoreMapping(StoreMapping&&)            = default;
  StoreMapping& operator=(StoreMapping&&) = default;

 public:
  bool for_future() const;
  bool for_unbound_store() const;
  const Store& store() const;

 public:
  uint32_t requirement_index() const;
  std::set<uint32_t> requirement_indices() const;
  std::set<const Legion::RegionRequirement*> requirements() const;

 private:
  friend class BaseMapper;
  void populate_layout_constraints(Legion::LayoutConstraintSet& layout_constraints) const;

 public:
  static StoreMapping default_mapping(const Store& store, StoreTarget target, bool exact = false);
};

class MachineQueryInterface {
 public:
  virtual ~MachineQueryInterface() {}
  virtual const std::vector<Processor>& cpus() const = 0;
  virtual const std::vector<Processor>& gpus() const = 0;
  virtual const std::vector<Processor>& omps() const = 0;
  virtual uint32_t total_nodes() const               = 0;
};

class LegateMapper {
 public:
  virtual ~LegateMapper() {}
  virtual void set_machine(const MachineQueryInterface* machine)                            = 0;
  virtual TaskTarget task_target(const Task& task, const std::vector<TaskTarget>& options)  = 0;
  virtual std::vector<StoreMapping> store_mappings(const Task& task,
                                                   const std::vector<StoreTarget>& options) = 0;
  virtual Scalar tunable_value(TunableID tunable_id)                                        = 0;
};

}  // namespace mapping
}  // namespace legate<|MERGE_RESOLUTION|>--- conflicted
+++ resolved
@@ -16,13 +16,9 @@
 
 #pragma once
 
-<<<<<<< HEAD
 #include "core/data/scalar.h"
 #include "core/mapping/store.h"
-=======
-#include "core/mapping/operation.h"
 #include "core/utilities/typedefs.h"
->>>>>>> 02bb2be5
 
 namespace legate {
 namespace mapping {
