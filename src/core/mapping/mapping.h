/* Copyright 2021-2022 NVIDIA Corporation
 *
 * Licensed under the Apache License, Version 2.0 (the "License");
 * you may not use this file except in compliance with the License.
 * You may obtain a copy of the License at
 *
 *     http://www.apache.org/licenses/LICENSE-2.0
 *
 * Unless required by applicable law or agreed to in writing, software
 * distributed under the License is distributed on an "AS IS" BASIS,
 * WITHOUT WARRANTIES OR CONDITIONS OF ANY KIND, either express or implied.
 * See the License for the specific language governing permissions and
 * limitations under the License.
 *
 */

#pragma once

#include "core/mapping/operation.h"
#include "core/utilities/typedefs.h"

/**
 * @file
 * @brief Legate Mapping API
 */

namespace legate {
namespace mapping {

/**
 * @brief An enum class for task targets
 */
enum class TaskTarget : int32_t {
  /**
   * @brief Indicates the task be mapped to a CPU
   */
  CPU = 1,
  /**
   * @brief Indicates the task be mapped to a GPU
   */
  GPU = 2,
  /**
   * @brief Indicates the task be mapped to an OpenMP processor
   */
  OMP = 3,
};

/**
 * @brief An enum class for store targets
 */
enum class StoreTarget : int32_t {
  /**
   * @brief Indicates the store be mapped to the system memory
   */
  SYSMEM = 1,
  /**
   * @brief Indicates the store be mapped to the framebuffer
   */
  FBMEM = 2,
  /**
   * @brief Indicates the store be mapped to the pinned memory
   */
  ZCMEM = 3,
  /**
   * @brief Indicates the store be mapped to the memory closest to the target processor
   */
  SOCKETMEM = 4,
};

/**
 * @brief An enum class for instance allocation policies
 */
enum class AllocPolicy : int32_t {
  /**
   * @brief Indicates the store can reuse an existing instance
   */
  MAY_ALLOC = 1,
  /**
   * @brief Indicates the store must be mapped to a fresh instance
   */
  MUST_ALLOC = 2,
};

/**
 * @brief An enum class for instant layouts
 */
enum class InstLayout : int32_t {
  /**
   * @brief Indicates the store must be mapped to an SOA instance
   */
  SOA = 1,
  /**
   * @brief Indicates the store must be mapped to an AOS instance. No different than `SOA` in a
   * store mapping for a single store
   */
  AOS = 2,
};

/**
 * @brief A descriptor for dimension ordering
 */
struct DimOrdering {
 public:
  /**
   * @brief An enum class for kinds of dimension ordering
   */
  enum class Kind : int32_t {
    /**
     * @brief Indicates the instance have C layout (i.e., the last dimension is the leading
     * dimension in the instance)
     */
    C = 1,
    /**
     * @brief Indicates the instance have Fortran layout (i.e., the first dimension is the leading
     * dimension instance)
     */
    FORTRAN = 2,
    /**
     * @brief Indicates the order of dimensions of the instance is manually specified
     */
    CUSTOM = 3,
  };

 public:
  DimOrdering() {}

 public:
  DimOrdering(const DimOrdering&)            = default;
  DimOrdering& operator=(const DimOrdering&) = default;

 public:
  DimOrdering(DimOrdering&&)            = default;
  DimOrdering& operator=(DimOrdering&&) = default;

 public:
  bool operator==(const DimOrdering&) const;

 public:
  void populate_dimension_ordering(const Store& store,
                                   std::vector<Legion::DimensionKind>& ordering) const;

 public:
  /**
   * @brief Sets the dimension ordering to C
   */
  void c_order();
  /**
   * @brief Sets the dimension ordering to Fortran
   */
  void fortran_order();
  /**
   * @brief Sets a custom dimension ordering
   *
   * @param dims A vector that stores the order of dimensions.
   */
  void custom_order(std::vector<int32_t>&& dims);

 public:
  /**
   * @brief Dimension ordering type
   */
  Kind kind{Kind::C};
  // When relative is true, 'dims' specifies the order of dimensions
  // for the store's local coordinate space, which will be mapped
  // back to the root store's original coordinate space.
  /**
   * @brief If true, the dimension ordering specifies the order of dimensions
   * for the store's current domain, which will be transformed back to the root
   * store's domain.
   */
  bool relative{false};
  /**
   * @brief Dimension list. Used only when the `kind` is `CUSTOM`.
   */
  std::vector<int32_t> dims{};
};

/**
 * @brief A descriptor for instance mapping policy
 */
struct InstanceMappingPolicy {
 public:
  /**
   * @brief Target memory type for the instance
   */
  StoreTarget target{StoreTarget::SYSMEM};
  /**
   * @brief Allocation policy
   */
  AllocPolicy allocation{AllocPolicy::MAY_ALLOC};
  /**
   * @brief Instance layout for the instance
   */
  InstLayout layout{InstLayout::SOA};
  /**
   * @brief Dimension ordering for the instance
   */
  DimOrdering ordering{};
  /**
   * @brief If true, the instance must be tight to the store(s); i.e., the instance
   * must not have any extra elements not included in the store(s).
   */
  bool exact{false};

 public:
  InstanceMappingPolicy() {}

 public:
  InstanceMappingPolicy(const InstanceMappingPolicy&)            = default;
  InstanceMappingPolicy& operator=(const InstanceMappingPolicy&) = default;

 public:
  InstanceMappingPolicy(InstanceMappingPolicy&&)            = default;
  InstanceMappingPolicy& operator=(InstanceMappingPolicy&&) = default;

 public:
  bool operator==(const InstanceMappingPolicy&) const;
  bool operator!=(const InstanceMappingPolicy&) const;

 private:
  friend class StoreMapping;
  void populate_layout_constraints(const Store& store,
                                   Legion::LayoutConstraintSet& layout_constraints) const;

 public:
  static InstanceMappingPolicy default_policy(StoreTarget target, bool exact = false);
};

/**
 * @brief A mapping policy for stores
 */
struct StoreMapping {
 public:
  /**
   * @brief Stores to which the `policy` should be applied
   */
  std::vector<Store> stores{};
  /**
   * @brief Instance mapping policy
   */
  InstanceMappingPolicy policy;

 public:
  StoreMapping() {}

 public:
  StoreMapping(const StoreMapping&)            = default;
  StoreMapping& operator=(const StoreMapping&) = default;

 public:
  StoreMapping(StoreMapping&&)            = default;
  StoreMapping& operator=(StoreMapping&&) = default;

 public:
  bool for_future() const;
  bool for_unbound_store() const;
  const Store& store() const;

 public:
  /**
   * @brief Returns a region requirement index for the stores.
   *
   * Illegal if the store mapping has more than one store and the stores are mapped to
   * different region requirements.
   *
   * @return Region requirement index
   */
  uint32_t requirement_index() const;
  /**
   * @brief Returns a set of region requirement indices for the stores.
   *
   * @return A set of region requirement indices
   */
  std::set<uint32_t> requirement_indices() const;
  /**
   * @brief Returns the stores' region requirements
   *
   * @return A set of region requirements
   */
  std::set<const Legion::RegionRequirement*> requirements() const;

 private:
  friend class BaseMapper;
  void populate_layout_constraints(Legion::LayoutConstraintSet& layout_constraints) const;

 public:
  /**
   * @brief Creates a `StoreMapping` object following the default mapping poicy
   *
   * @param store Target store for the mapping policy
   * @param target Target memory type for the store
   * @param exact Indicates whether the policy should request an exact instance
   *
   * @return A `StoreMapping` object
   */
  static StoreMapping default_mapping(const Store& store, StoreTarget target, bool exact = false);
};

<<<<<<< HEAD
/**
 * @brief An abstract class that defines Legate mapping APIs
 *
 * The APIs give Legate libraries high-level control on task and store mappings
 */
struct LegateMapper {
  /**
   * @brief Indicates whether the mapper is stateless
   *
   * @return true The mapper is stateless
   * @return false The mapper is stateful
   */
  virtual bool is_pure() const = 0;
  /**
   * @brief Picks the target processor type for the task
   *
   * @param task Task to map
   * @param options Processor types for which the task has variants
   *
   * @return A target processor type
   */
  virtual TaskTarget task_target(const Task& task, const std::vector<TaskTarget>& options) = 0;
  /**
   * @brief Chooses mapping policies for the task's stores.
   *
   * Store mappings can be underspecified; any store of the task that doesn't have a mapping policy
   * will fall back to the default one.
   *
   * @param task Task to map
   * @param options Types of memories to which the stores can be mapped
   *
   * @return A vector of store mappings
   */
=======
struct MachineQueryInterface {
  virtual const std::vector<Processor>& cpus() const = 0;
  virtual const std::vector<Processor>& gpus() const = 0;
  virtual const std::vector<Processor>& omps() const = 0;
  virtual uint32_t total_nodes() const               = 0;
};

struct LegateMapper {
  virtual void set_machine(const MachineQueryInterface* machine)                            = 0;
  virtual TaskTarget task_target(const Task& task, const std::vector<TaskTarget>& options)  = 0;
>>>>>>> cb65d91c
  virtual std::vector<StoreMapping> store_mappings(const Task& task,
                                                   const std::vector<StoreTarget>& options) = 0;
  /**
   * @brief Returns a tunable value
   *
   * @param tunable_id a tunable value id
   *
   * @return A tunable value in a `Scalar` object
   */
  virtual Scalar tunable_value(TunableID tunable_id) = 0;
};

}  // namespace mapping
}  // namespace legate<|MERGE_RESOLUTION|>--- conflicted
+++ resolved
@@ -296,41 +296,6 @@
   static StoreMapping default_mapping(const Store& store, StoreTarget target, bool exact = false);
 };
 
-<<<<<<< HEAD
-/**
- * @brief An abstract class that defines Legate mapping APIs
- *
- * The APIs give Legate libraries high-level control on task and store mappings
- */
-struct LegateMapper {
-  /**
-   * @brief Indicates whether the mapper is stateless
-   *
-   * @return true The mapper is stateless
-   * @return false The mapper is stateful
-   */
-  virtual bool is_pure() const = 0;
-  /**
-   * @brief Picks the target processor type for the task
-   *
-   * @param task Task to map
-   * @param options Processor types for which the task has variants
-   *
-   * @return A target processor type
-   */
-  virtual TaskTarget task_target(const Task& task, const std::vector<TaskTarget>& options) = 0;
-  /**
-   * @brief Chooses mapping policies for the task's stores.
-   *
-   * Store mappings can be underspecified; any store of the task that doesn't have a mapping policy
-   * will fall back to the default one.
-   *
-   * @param task Task to map
-   * @param options Types of memories to which the stores can be mapped
-   *
-   * @return A vector of store mappings
-   */
-=======
 struct MachineQueryInterface {
   virtual const std::vector<Processor>& cpus() const = 0;
   virtual const std::vector<Processor>& gpus() const = 0;
@@ -338,10 +303,33 @@
   virtual uint32_t total_nodes() const               = 0;
 };
 
+/**
+ * @brief An abstract class that defines Legate mapping APIs
+ *
+ * The APIs give Legate libraries high-level control on task and store mappings
+ */
 struct LegateMapper {
-  virtual void set_machine(const MachineQueryInterface* machine)                            = 0;
-  virtual TaskTarget task_target(const Task& task, const std::vector<TaskTarget>& options)  = 0;
->>>>>>> cb65d91c
+  virtual void set_machine(const MachineQueryInterface* machine) = 0;
+  /**
+   * @brief Picks the target processor type for the task
+   *
+   * @param task Task to map
+   * @param options Processor types for which the task has variants
+   *
+   * @return A target processor type
+   */
+  virtual TaskTarget task_target(const Task& task, const std::vector<TaskTarget>& options) = 0;
+  /**
+   * @brief Chooses mapping policies for the task's stores.
+   *
+   * Store mappings can be underspecified; any store of the task that doesn't have a mapping policy
+   * will fall back to the default one.
+   *
+   * @param task Task to map
+   * @param options Types of memories to which the stores can be mapped
+   *
+   * @return A vector of store mappings
+   */
   virtual std::vector<StoreMapping> store_mappings(const Task& task,
                                                    const std::vector<StoreTarget>& options) = 0;
   /**
