/* Copyright 2021-2022 NVIDIA Corporation
 *
 * Licensed under the Apache License, Version 2.0 (the "License");
 * you may not use this file except in compliance with the License.
 * You may obtain a copy of the License at
 *
 *     http://www.apache.org/licenses/LICENSE-2.0
 *
 * Unless required by applicable law or agreed to in writing, software
 * distributed under the License is distributed on an "AS IS" BASIS,
 * WITHOUT WARRANTIES OR CONDITIONS OF ANY KIND, either express or implied.
 * See the License for the specific language governing permissions and
 * limitations under the License.
 *
 */

#include "mappers/null_mapper.h"

#include "env_defaults.h"
#include "legate.h"

#include "core/mapping/core_mapper.h"
#include "core/mapping/machine.h"
#include "core/mapping/operation.h"
#ifdef LEGATE_USE_CUDA
#include "core/comm/comm_nccl.h"
#endif
#include "core/task/task.h"
#include "core/utilities/linearize.h"
#include "core/utilities/typedefs.h"

namespace legate {

uint32_t extract_env(const char* env_name, const uint32_t default_value, const uint32_t test_value)
{
  const char* env_value = getenv(env_name);
  if (nullptr == env_value) {
    const char* legate_test = getenv("LEGATE_TEST");
    if (legate_test != nullptr && atoi(legate_test) > 0)
      return test_value;
    else
      return default_value;
  } else
    return atoi(env_value);
}

namespace mapping {

// This is a custom mapper implementation that only has to map
// start-up tasks associated with the Legate core, no one else
// should be overriding this mapper so we burry it in here
class CoreMapper : public Legion::Mapping::NullMapper {
 public:
  CoreMapper(Legion::Mapping::MapperRuntime* runtime,
             Legion::Machine machine,
             const LibraryContext* context);

  virtual ~CoreMapper();

 public:
  const char* get_mapper_name() const override;
  Legion::Mapping::Mapper::MapperSyncModel get_mapper_sync_model() const override;
  bool request_valid_instances() const override { return false; }

 public:  // Task mapping calls
  void select_task_options(const Legion::Mapping::MapperContext ctx,
                           const Legion::Task& task,
                           TaskOptions& output) override;
  void slice_task(const Legion::Mapping::MapperContext ctx,
                  const Legion::Task& task,
                  const SliceTaskInput& input,
                  SliceTaskOutput& output) override;
  void map_task(const Legion::Mapping::MapperContext ctx,
                const Legion::Task& task,
                const MapTaskInput& input,
                MapTaskOutput& output) override;
  void select_sharding_functor(const Legion::Mapping::MapperContext ctx,
                               const Legion::Task& task,
                               const SelectShardingFunctorInput& input,
                               SelectShardingFunctorOutput& output) override;
  void select_steal_targets(const Legion::Mapping::MapperContext ctx,
                            const SelectStealingInput& input,
                            SelectStealingOutput& output) override;
  void select_tasks_to_map(const Legion::Mapping::MapperContext ctx,
                           const SelectMappingInput& input,
                           SelectMappingOutput& output) override;

 public:
  void configure_context(const Legion::Mapping::MapperContext ctx,
                         const Legion::Task& task,
                         ContextConfigOutput& output) override;
  void map_future_map_reduction(const Legion::Mapping::MapperContext ctx,
                                const FutureMapReductionInput& input,
                                FutureMapReductionOutput& output) override;
  void select_tunable_value(const Legion::Mapping::MapperContext ctx,
                            const Legion::Task& task,
                            const SelectTunableInput& input,
                            SelectTunableOutput& output) override;

 public:
  const LibraryContext* context;
  Machine machine;

 protected:
  const uint32_t min_gpu_chunk;
  const uint32_t min_cpu_chunk;
  const uint32_t min_omp_chunk;
  const uint32_t window_size;
  const uint32_t max_pending_exceptions;
  const bool precise_exception_trace;
  const uint32_t field_reuse_frac;
  const uint32_t field_reuse_freq;
  const uint32_t max_lru_length;

 private:
  std::string mapper_name;
};

CoreMapper::CoreMapper(Legion::Mapping::MapperRuntime* rt,
                       Legion::Machine m,
                       const LibraryContext* c)
  : NullMapper(rt, m),
    context(c),
    machine(m),
    min_gpu_chunk(extract_env("LEGATE_MIN_GPU_CHUNK", MIN_GPU_CHUNK_DEFAULT, MIN_GPU_CHUNK_TEST)),
    min_cpu_chunk(extract_env("LEGATE_MIN_CPU_CHUNK", MIN_CPU_CHUNK_DEFAULT, MIN_CPU_CHUNK_TEST)),
    min_omp_chunk(extract_env("LEGATE_MIN_OMP_CHUNK", MIN_OMP_CHUNK_DEFAULT, MIN_OMP_CHUNK_TEST)),
    window_size(extract_env("LEGATE_WINDOW_SIZE", WINDOW_SIZE_DEFAULT, WINDOW_SIZE_TEST)),
    max_pending_exceptions(extract_env("LEGATE_MAX_PENDING_EXCEPTIONS",
                                       MAX_PENDING_EXCEPTIONS_DEFAULT,
                                       MAX_PENDING_EXCEPTIONS_TEST)),
    precise_exception_trace(static_cast<bool>(extract_env("LEGATE_PRECISE_EXCEPTION_TRACE",
                                                          PRECISE_EXCEPTION_TRACE_DEFAULT,
                                                          PRECISE_EXCEPTION_TRACE_TEST))),
    field_reuse_frac(
      extract_env("LEGATE_FIELD_REUSE_FRAC", FIELD_REUSE_FRAC_DEFAULT, FIELD_REUSE_FRAC_TEST)),
    field_reuse_freq(
      extract_env("LEGATE_FIELD_REUSE_FREQ", FIELD_REUSE_FREQ_DEFAULT, FIELD_REUSE_FREQ_TEST)),
    max_lru_length(
      extract_env("LEGATE_MAX_LRU_LENGTH", MAX_LRU_LENGTH_DEFAULT, MAX_LRU_LENGTH_TEST))
{
  std::stringstream ss;
  ss << context->get_library_name() << " on Node " << machine.local_node;
  mapper_name = ss.str();
}

CoreMapper::~CoreMapper(void) {}

const char* CoreMapper::get_mapper_name(void) const { return mapper_name.c_str(); }

Legion::Mapping::Mapper::MapperSyncModel CoreMapper::get_mapper_sync_model() const
{
  return SERIALIZED_REENTRANT_MAPPER_MODEL;
}

void CoreMapper::select_task_options(const Legion::Mapping::MapperContext ctx,
                                     const Legion::Task& task,
                                     TaskOptions& output)
{
  if (task.is_index_space || task.local_function) {
    Processor proc = Processor::NO_PROC;
    if (task.tag == LEGATE_CPU_VARIANT) {
      proc = machine.cpus().front();
    } else if (task.tag == LEGATE_OMP_VARIANT) {
      proc = machine.omps().front();
    } else {
      assert(task.tag == LEGATE_GPU_VARIANT);
      proc = machine.gpus().front();
    }
    output.initial_proc = proc;
    assert(output.initial_proc.exists());
    return;
  }

  mapping::Task legate_task(&task, context, runtime, ctx);
  assert(context->valid_task_id(task.task_id));
<<<<<<< HEAD
  if (task.tag == LEGATE_CPU_VARIANT ||
      context->get_local_task_id(task.task_id) == LEGATE_CORE_TOPLEVEL_TASK_ID) {
    assert(!local_cpus.empty());
    output.initial_proc = local_cpus.front();
  } else if (task.tag == LEGATE_OMP_VARIANT) {
    assert(!local_omps.empty());
    output.initial_proc = local_omps.front();
  } else {
    assert(task.tag == LEGATE_GPU_VARIANT);
    assert(!local_gpus.empty());
    output.initial_proc = local_gpus.front();
=======
  TaskTarget target;
  switch (task.tag) {
    case LEGATE_GPU_VARIANT: {
      target = mapping::TaskTarget::GPU;
      break;
    }
    case LEGATE_OMP_VARIANT: {
      target = mapping::TaskTarget::OMP;
      break;
    }
    default: {
#ifdef DEBUG_LEGATE
      assert(LEGATE_CPU_VARIANT == task.tag);
#endif
      target = mapping::TaskTarget::CPU;
      break;
    }
>>>>>>> d252e79e
  }

  auto local_range = machine.slice(target, legate_task.machine_desc(), true /*fallback_to_global*/);
#ifdef DEBUG_LEGATE
  assert(!local_range.empty());
#endif
  output.initial_proc = local_range.first();
#ifdef DEBUG_LEGATE
  assert(output.initial_proc.exists());
#endif
}

void CoreMapper::slice_task(const Legion::Mapping::MapperContext ctx,
                            const Legion::Task& task,
                            const SliceTaskInput& input,
                            SliceTaskOutput& output)
{
  assert(context->valid_task_id(task.task_id));
  output.slices.reserve(input.domain.get_volume());

  // Control-replicated because we've already been sharded
  Domain sharding_domain = task.index_domain;
  if (task.sharding_space.exists())
    sharding_domain = runtime->get_index_space_domain(ctx, task.sharding_space);

  mapping::Task legate_task(&task, context, runtime, ctx);
  auto local_range = machine.slice(legate_task.target(), legate_task.machine_desc());

  for (Domain::DomainPointIterator itr(input.domain); itr; itr++) {
    const Point<1> point       = itr.p;
    const uint32_t local_index = point[0];
    output.slices.push_back(TaskSlice(
      Domain(itr.p, itr.p), local_range[local_index], false /*recurse*/, false /*stealable*/));
  }
}

void CoreMapper::map_task(const Legion::Mapping::MapperContext ctx,
                          const Legion::Task& task,
                          const MapTaskInput& input,
                          MapTaskOutput& output)
{
  assert(context->valid_task_id(task.task_id));
  // Just put our target proc in the target processors for now
  output.target_procs.push_back(task.target_proc);
  if (context->get_local_task_id(task.task_id) == LEGATE_CORE_TOPLEVEL_TASK_ID)
    output.chosen_variant = LEGATE_CPU_VARIANT;
  else
    output.chosen_variant = task.tag;
}

void CoreMapper::select_sharding_functor(const Legion::Mapping::MapperContext ctx,
                                         const Legion::Task& task,
                                         const SelectShardingFunctorInput& input,
                                         SelectShardingFunctorOutput& output)
{
  mapping::Mappable legate_mappable(&task);
  output.chosen_functor = static_cast<Legion::ShardingID>(legate_mappable.sharding_id());
}

void CoreMapper::select_steal_targets(const Legion::Mapping::MapperContext ctx,
                                      const SelectStealingInput& input,
                                      SelectStealingOutput& output)
{
  // Do nothing
}

void CoreMapper::select_tasks_to_map(const Legion::Mapping::MapperContext ctx,
                                     const SelectMappingInput& input,
                                     SelectMappingOutput& output)
{
  output.map_tasks.insert(input.ready_tasks.begin(), input.ready_tasks.end());
}

void CoreMapper::configure_context(const Legion::Mapping::MapperContext ctx,
                                   const Legion::Task& task,
                                   ContextConfigOutput& output)
{
  // Use the defaults currently
}

template <typename T>
void pack_tunable(const T value, Legion::Mapping::Mapper::SelectTunableOutput& output)
{
  T* result    = static_cast<T*>(malloc(sizeof(value)));
  *result      = value;
  output.value = result;
  output.size  = sizeof(value);
}

void CoreMapper::map_future_map_reduction(const Legion::Mapping::MapperContext ctx,
                                          const FutureMapReductionInput& input,
                                          FutureMapReductionOutput& output)
{
  output.serdez_upper_bound = LEGATE_MAX_SIZE_SCALAR_RETURN;

  if (machine.has_gpus()) {
    // TODO: It's been reported that blindly mapping target instances of future map reductions
    // to framebuffers hurts performance. Until we find a better mapping policy, we guard
    // the current policy with a macro.
#ifdef LEGATE_MAP_FUTURE_MAP_REDUCTIONS_TO_GPU

    // If this was joining exceptions, we should put instances on a host-visible memory
    // because they need serdez
    if (input.tag == LEGATE_CORE_JOIN_EXCEPTION_TAG)
      output.destination_memories.push_back(machine.zerocopy_memory());
    else
      for (auto& pair : machine.frame_buffers()) output.destination_memories.push_back(pair.second);
#else
    output.destination_memories.push_back(machine.zerocopy_memory());
#endif
  } else if (machine.has_socket_memory())
    for (auto& pair : machine.socket_memories()) output.destination_memories.push_back(pair.second);
}

void CoreMapper::select_tunable_value(const Legion::Mapping::MapperContext ctx,
                                      const Legion::Task& task,
                                      const SelectTunableInput& input,
                                      SelectTunableOutput& output)
{
  switch (input.tunable_id) {
    case LEGATE_CORE_TUNABLE_TOTAL_CPUS: {
      pack_tunable<int32_t>(machine.total_cpu_count(), output);  // assume symmetry
      return;
    }
    case LEGATE_CORE_TUNABLE_TOTAL_GPUS: {
      pack_tunable<int32_t>(machine.total_gpu_count(), output);  // assume symmetry
      return;
    }
    case LEGATE_CORE_TUNABLE_TOTAL_OMPS: {
      pack_tunable<int32_t>(machine.total_omp_count(), output);  // assume symmetry
      return;
    }
    case LEGATE_CORE_TUNABLE_NUM_PIECES: {
      if (machine.has_gpus())       // If we have GPUs, use those
        pack_tunable<int32_t>(machine.total_gpu_count(), output);
      else if (machine.has_omps())  // Otherwise use OpenMP procs
        pack_tunable<int32_t>(machine.total_omp_count(), output);
      else                          // Otherwise use the CPUs
        pack_tunable<int32_t>(machine.total_cpu_count(), output);
      return;
    }
    case LEGATE_CORE_TUNABLE_NUM_NODES: {
      pack_tunable<int32_t>(machine.total_nodes, output);
      return;
    }
    case LEGATE_CORE_TUNABLE_MIN_SHARD_VOLUME: {
      // TODO: make these profile guided
      if (machine.has_gpus())
        // Make sure we can get at least 1M elements on each GPU
        pack_tunable<int64_t>(min_gpu_chunk, output);
      else if (machine.has_omps())
        // Make sure we get at least 128K elements on each OpenMP
        pack_tunable<int64_t>(min_omp_chunk, output);
      else
        // Make sure we can get at least 8KB elements on each CPU
        pack_tunable<int64_t>(min_cpu_chunk, output);
      return;
    }
    case LEGATE_CORE_TUNABLE_HAS_SOCKET_MEM: {
      pack_tunable<bool>(machine.has_socket_memory(), output);
      return;
    }
    case LEGATE_CORE_TUNABLE_WINDOW_SIZE: {
      pack_tunable<uint32_t>(window_size, output);
      return;
    }
    case LEGATE_CORE_TUNABLE_MAX_PENDING_EXCEPTIONS: {
      pack_tunable<uint32_t>(max_pending_exceptions, output);
      return;
    }
    case LEGATE_CORE_TUNABLE_PRECISE_EXCEPTION_TRACE: {
      pack_tunable<bool>(precise_exception_trace, output);
      return;
    }
    case LEGATE_CORE_TUNABLE_FIELD_REUSE_SIZE: {
      // Multiply this by the total number of nodes and then scale by the frac
      const uint64_t global_mem_size =
        machine.has_gpus() ? machine.total_frame_buffer_size()
                           : (machine.has_socket_memory() ? machine.total_socket_memory_size()
                                                          : machine.system_memory().capacity());
      const uint64_t field_reuse_size = global_mem_size / field_reuse_frac;
      pack_tunable<uint64_t>(field_reuse_size, output);
      return;
    }
    case LEGATE_CORE_TUNABLE_FIELD_REUSE_FREQUENCY: {
      pack_tunable<uint32_t>(field_reuse_freq, output);
      return;
    }
    case LEGATE_CORE_TUNABLE_MAX_LRU_LENGTH: {
      pack_tunable<uint32_t>(max_lru_length, output);
      return;
    }
    case LEGATE_CORE_TUNABLE_NCCL_NEEDS_BARRIER: {
#ifdef LEGATE_USE_CUDA
      pack_tunable<bool>(machine.has_gpus() && comm::nccl::needs_barrier(), output);
#else
      pack_tunable<bool>(false, output);
#endif
      return;
    }
  }
  // Illegal tunable variable
  LEGATE_ABORT;
}

}  // namespace mapping

void register_legate_core_mapper(Legion::Machine machine,
                                 Legion::Runtime* runtime,
                                 const LibraryContext* context)
{
  // Replace all the default mappers with our custom mapper for the Legate
  // top-level task and init task
  runtime->add_mapper(context->get_mapper_id(),
                      new mapping::CoreMapper(runtime->get_mapper_runtime(), machine, context));
}

}  // namespace legate<|MERGE_RESOLUTION|>--- conflicted
+++ resolved
@@ -157,6 +157,12 @@
                                      const Legion::Task& task,
                                      TaskOptions& output)
 {
+  if (context->get_local_task_id(task.task_id) == LEGATE_CORE_TOPLEVEL_TASK_ID) {
+    assert(machine.total_cpu_count() > 0);
+    output.initial_proc = machine.cpus().front();
+    return;
+  }
+
   if (task.is_index_space || task.local_function) {
     Processor proc = Processor::NO_PROC;
     if (task.tag == LEGATE_CPU_VARIANT) {
@@ -174,19 +180,6 @@
 
   mapping::Task legate_task(&task, context, runtime, ctx);
   assert(context->valid_task_id(task.task_id));
-<<<<<<< HEAD
-  if (task.tag == LEGATE_CPU_VARIANT ||
-      context->get_local_task_id(task.task_id) == LEGATE_CORE_TOPLEVEL_TASK_ID) {
-    assert(!local_cpus.empty());
-    output.initial_proc = local_cpus.front();
-  } else if (task.tag == LEGATE_OMP_VARIANT) {
-    assert(!local_omps.empty());
-    output.initial_proc = local_omps.front();
-  } else {
-    assert(task.tag == LEGATE_GPU_VARIANT);
-    assert(!local_gpus.empty());
-    output.initial_proc = local_gpus.front();
-=======
   TaskTarget target;
   switch (task.tag) {
     case LEGATE_GPU_VARIANT: {
@@ -204,7 +197,6 @@
       target = mapping::TaskTarget::CPU;
       break;
     }
->>>>>>> d252e79e
   }
 
   auto local_range = machine.slice(target, legate_task.machine_desc(), true /*fallback_to_global*/);
