--- conflicted
+++ resolved
@@ -259,14 +259,9 @@
                                      const Legion::Task& task,
                                      TaskOptions& output)
 {
-<<<<<<< HEAD
-  assert(context.valid_task_id(task.task_id));
+  assert(context->valid_task_id(task.task_id));
   if (task.tag == LEGATE_CPU_VARIANT ||
-      context.get_local_task_id(task.task_id) == LEGATE_CORE_TOPLEVEL_TASK_ID) {
-=======
-  assert(context->valid_task_id(task.task_id));
-  if (task.tag == LEGATE_CPU_VARIANT) {
->>>>>>> 77e0fb74
+      context->get_local_task_id(task.task_id) == LEGATE_CORE_TOPLEVEL_TASK_ID) {
     assert(!local_cpus.empty());
     output.initial_proc = local_cpus.front();
   } else if (task.tag == LEGATE_OMP_VARIANT) {
@@ -312,7 +307,7 @@
   assert(context->valid_task_id(task.task_id));
   // Just put our target proc in the target processors for now
   output.target_procs.push_back(task.target_proc);
-  if (context.get_local_task_id(task.task_id) == LEGATE_CORE_TOPLEVEL_TASK_ID)
+  if (context->get_local_task_id(task.task_id) == LEGATE_CORE_TOPLEVEL_TASK_ID)
     output.chosen_variant = LEGATE_CPU_VARIANT;
   else
     output.chosen_variant = task.tag;
