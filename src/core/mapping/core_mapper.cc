/* Copyright 2021-2022 NVIDIA Corporation
 *
 * Licensed under the Apache License, Version 2.0 (the "License");
 * you may not use this file except in compliance with the License.
 * You may obtain a copy of the License at
 *
 *     http://www.apache.org/licenses/LICENSE-2.0
 *
 * Unless required by applicable law or agreed to in writing, software
 * distributed under the License is distributed on an "AS IS" BASIS,
 * WITHOUT WARRANTIES OR CONDITIONS OF ANY KIND, either express or implied.
 * See the License for the specific language governing permissions and
 * limitations under the License.
 *
 */

#include "mappers/null_mapper.h"

#include "legate.h"

#include "core/mapping/core_mapper.h"
#include "core/mapping/machine.h"
#include "core/mapping/operation.h"
#ifdef LEGATE_USE_CUDA
#include "core/comm/comm_nccl.h"
#endif
#include "core/task/task.h"
#include "core/utilities/linearize.h"

using LegionTask    = Legion::Task;
using LegionMachine = Legion::Machine;

using namespace Legion;
using namespace Legion::Mapping;

namespace legate {

uint32_t extract_env(const char* env_name, const uint32_t default_value, const uint32_t test_value)
{
  const char* env_value = getenv(env_name);
  if (nullptr == env_value) {
    const char* legate_test = getenv("LEGATE_TEST");
    if (legate_test != nullptr)
      return test_value;
    else
      return default_value;
  } else
    return atoi(env_value);
}

namespace mapping {

// This is a custom mapper implementation that only has to map
// start-up tasks associated with the Legate core, no one else
// should be overriding this mapper so we burry it in here
class CoreMapper : public Legion::Mapping::NullMapper {
 public:
  CoreMapper(MapperRuntime* runtime, LegionMachine machine, const LibraryContext& context);
  virtual ~CoreMapper(void);

 public:
  virtual const char* get_mapper_name(void) const;
  virtual MapperSyncModel get_mapper_sync_model(void) const;
  virtual bool request_valid_instances(void) const { return false; }

 public:  // Task mapping calls
  virtual void select_task_options(const MapperContext ctx,
                                   const LegionTask& task,
                                   TaskOptions& output);
  virtual void slice_task(const MapperContext ctx,
                          const LegionTask& task,
                          const SliceTaskInput& input,
                          SliceTaskOutput& output);
  virtual void map_task(const MapperContext ctx,
                        const LegionTask& task,
                        const MapTaskInput& input,
                        MapTaskOutput& output);
  virtual void select_sharding_functor(const MapperContext ctx,
                                       const LegionTask& task,
                                       const SelectShardingFunctorInput& input,
                                       SelectShardingFunctorOutput& output);
  virtual void select_steal_targets(const MapperContext ctx,
                                    const SelectStealingInput& input,
                                    SelectStealingOutput& output);
  virtual void select_tasks_to_map(const MapperContext ctx,
                                   const SelectMappingInput& input,
                                   SelectMappingOutput& output);

 public:
  virtual void configure_context(const MapperContext ctx,
                                 const LegionTask& task,
                                 ContextConfigOutput& output);
  void map_future_map_reduction(const MapperContext ctx,
                                const FutureMapReductionInput& input,
                                FutureMapReductionOutput& output);
  virtual void select_tunable_value(const MapperContext ctx,
                                    const LegionTask& task,
                                    const SelectTunableInput& input,
                                    SelectTunableOutput& output);

 protected:
  LibraryContext context;
  std::unique_ptr<Machine> machine;

 protected:
  const uint32_t min_gpu_chunk;
  const uint32_t min_cpu_chunk;
  const uint32_t min_omp_chunk;
  const uint32_t window_size;
  const uint32_t max_pending_exceptions;
  const bool precise_exception_trace;
  const uint32_t field_reuse_frac;
  const uint32_t field_reuse_freq;
  const uint32_t max_lru_length;

 private:
  std::string mapper_name;
};

CoreMapper::CoreMapper(MapperRuntime* rt, LegionMachine m, const LibraryContext& c)
  : NullMapper(rt, m),
    context(c),
    machine(std::make_unique<Machine>(m)),
    min_gpu_chunk(extract_env("LEGATE_MIN_GPU_CHUNK", 1 << 20, 2)),
    min_cpu_chunk(extract_env("LEGATE_MIN_CPU_CHUNK", 1 << 14, 2)),
    min_omp_chunk(extract_env("LEGATE_MIN_OMP_CHUNK", 1 << 17, 2)),
    window_size(extract_env("LEGATE_WINDOW_SIZE", 1, 1)),
    max_pending_exceptions(
      extract_env("LEGATE_MAX_PENDING_EXCEPTIONS",
#ifdef DEBUG_LEGATE
                  // In debug mode, the default is always block on tasks that can throw exceptions
                  1,
#else
                  64,
#endif
                  1)),
    precise_exception_trace(static_cast<bool>(extract_env("LEGATE_PRECISE_EXCEPTION_TRACE", 0, 0))),
    field_reuse_frac(extract_env("LEGATE_FIELD_REUSE_FRAC", 256, 256)),
    field_reuse_freq(extract_env("LEGATE_FIELD_REUSE_FREQ", 32, 32)),
    max_lru_length(extract_env("LEGATE_MAX_LRU_LENGTH", 5, 1))
{
  std::stringstream ss;
  ss << context.get_library_name() << " on Node " << machine->local_node;
  mapper_name = ss.str();
}

CoreMapper::~CoreMapper(void) {}

const char* CoreMapper::get_mapper_name(void) const { return mapper_name.c_str(); }

Mapper::MapperSyncModel CoreMapper::get_mapper_sync_model(void) const
{
  return SERIALIZED_REENTRANT_MAPPER_MODEL;
}

void CoreMapper::select_task_options(const MapperContext ctx,
                                     const LegionTask& task,
                                     TaskOptions& output)
{
  if (task.is_index_space) {
    Processor proc = Processor::NO_PROC;
    if (task.tag == LEGATE_CPU_VARIANT) {
      proc = machine->cpus().front();
    } else if (task.tag == LEGATE_OMP_VARIANT) {
      proc = machine->omps().front();
    } else {
      assert(task.tag == LEGATE_GPU_VARIANT);
      proc = machine->gpus().front();
    }
    output.initial_proc = proc;
    assert(output.initial_proc.exists());
    return;
  }

  mapping::Task legate_task(&task, context, runtime, ctx);
  auto& machine_desc = legate_task.machine_desc();

  Span<const Processor> avail_procs;
  uint32_t size;
  uint32_t offset;

  assert(context.valid_task_id(task.task_id));
  if (task.tag == LEGATE_CPU_VARIANT) {
    std::tie(avail_procs, size, offset) = machine_desc.slice(
      mapping::TaskTarget::CPU, machine->cpus(), machine->total_nodes, machine->local_node);
  } else if (task.tag == LEGATE_OMP_VARIANT) {
    std::tie(avail_procs, size, offset) = machine_desc.slice(
      mapping::TaskTarget::OMP, machine->omps(), machine->total_nodes, machine->local_node);
  } else {
    assert(task.tag == LEGATE_GPU_VARIANT);
    std::tie(avail_procs, size, offset) = machine_desc.slice(
      mapping::TaskTarget::GPU, machine->gpus(), machine->total_nodes, machine->local_node);
  }
  assert(avail_procs.size() > 0);
  output.initial_proc = avail_procs[0];
  assert(output.initial_proc.exists());
}

void CoreMapper::slice_task(const MapperContext ctx,
                            const LegionTask& task,
                            const SliceTaskInput& input,
                            SliceTaskOutput& output)
{
  assert(context.valid_task_id(task.task_id));
  output.slices.reserve(input.domain.get_volume());

  // Control-replicated because we've already been sharded
  Domain sharding_domain = task.index_domain;
  if (task.sharding_space.exists())
    sharding_domain = runtime->get_index_space_domain(ctx, task.sharding_space);

  machine->dispatch(task.target_proc.kind(), [&](auto kind, auto& procs) {
    mapping::Task legate_task(&task, context, runtime, ctx);
    auto& machine_desc = legate_task.machine_desc();
    Span<const Processor> avail_procs;
    uint32_t size;
    uint32_t offset;
    std::tie(avail_procs, size, offset) = machine_desc.slice(
      mapping::to_target(kind), procs, machine->total_nodes, machine->local_node);

    for (Domain::DomainPointIterator itr(input.domain); itr; itr++) {
      const Point<1> point       = itr.p;
      const uint32_t local_index = point[0] % size;
      assert(local_index - offset < avail_procs.size());
      output.slices.push_back(TaskSlice(Domain(itr.p, itr.p),
                                        avail_procs[local_index - offset],
                                        false /*recurse*/,
                                        false /*stealable*/));
    }
  });
}

void CoreMapper::map_task(const MapperContext ctx,
                          const LegionTask& task,
                          const MapTaskInput& input,
                          MapTaskOutput& output)
{
  assert(context.valid_task_id(task.task_id));
  // Just put our target proc in the target processors for now
  output.target_procs.push_back(task.target_proc);
  output.chosen_variant = task.tag;
}

void CoreMapper::select_sharding_functor(const MapperContext ctx,
                                         const LegionTask& task,
                                         const SelectShardingFunctorInput& input,
                                         SelectShardingFunctorOutput& output)
{
  mapping::Mappable legate_mappable(&task);
  output.chosen_functor = static_cast<ShardingID>(legate_mappable.sharding_id());
}

void CoreMapper::select_steal_targets(const MapperContext ctx,
                                      const SelectStealingInput& input,
                                      SelectStealingOutput& output)
{
  // Do nothing
}

void CoreMapper::select_tasks_to_map(const MapperContext ctx,
                                     const SelectMappingInput& input,
                                     SelectMappingOutput& output)
{
  output.map_tasks.insert(input.ready_tasks.begin(), input.ready_tasks.end());
}

void CoreMapper::configure_context(const MapperContext ctx,
                                   const LegionTask& task,
                                   ContextConfigOutput& output)
{
  // Use the defaults currently
}

template <typename T>
void pack_tunable(const T value, Mapper::SelectTunableOutput& output)
{
  T* result    = static_cast<T*>(malloc(sizeof(value)));
  *result      = value;
  output.value = result;
  output.size  = sizeof(value);
}

void CoreMapper::map_future_map_reduction(const MapperContext ctx,
                                          const FutureMapReductionInput& input,
                                          FutureMapReductionOutput& output)
{
  output.serdez_upper_bound = LEGATE_MAX_SIZE_SCALAR_RETURN;

  if (!local_gpus.empty()) {
    // TODO: It's been reported that blindly mapping target instances of future map reductions
    // to framebuffers hurts performance. Until we find a better mapping policy, we guard
    // the current policy with a macro.
#ifdef LEGATE_MAP_FUTURE_MAP_REDUCTIONS_TO_GPU
<<<<<<< HEAD
  // TODO: It's been reported that blindly mapping target instances of future map reductions
  // to framebuffers hurts performance. Until we find a better mapping policy, we guard
  // the current policy with a macro.

  // If this was joining exceptions, we don't want to put instances anywhere
  // other than the system memory because they need serdez
  if (input.tag == LEGATE_CORE_JOIN_EXCEPTION_TAG) return;
  if (machine->has_gpus())
    for (auto& pair : local_frame_buffers) output.destination_memories.push_back(pair.second);
  else if (machine->has_socket_memory())
    for (auto& pair : local_numa_domains) output.destination_memories.push_back(pair.second);
=======
    // If this was joining exceptions, we should put instances on a host-visible memory
    // because they need serdez
    if (input.tag == LEGATE_CORE_JOIN_EXCEPTION_TAG)
      output.destination_memories.push_back(local_zerocopy_memory);
    else
      for (auto& pair : local_frame_buffers) output.destination_memories.push_back(pair.second);
#else
    output.destination_memories.push_back(local_zerocopy_memory);
>>>>>>> 340e1568
#endif
  } else if (has_socket_mem)
    for (auto& pair : local_numa_domains) output.destination_memories.push_back(pair.second);
}

void CoreMapper::select_tunable_value(const MapperContext ctx,
                                      const LegionTask& task,
                                      const SelectTunableInput& input,
                                      SelectTunableOutput& output)
{
  switch (input.tunable_id) {
    case LEGATE_CORE_TUNABLE_TOTAL_CPUS: {
      pack_tunable<int32_t>(machine->total_cpu_count(), output);  // assume symmetry
      return;
    }
    case LEGATE_CORE_TUNABLE_TOTAL_GPUS: {
      pack_tunable<int32_t>(machine->total_gpu_count(), output);  // assume symmetry
      return;
    }
    case LEGATE_CORE_TUNABLE_TOTAL_OMPS: {
      pack_tunable<int32_t>(machine->total_omp_count(), output);  // assume symmetry
      return;
    }
    case LEGATE_CORE_TUNABLE_NUM_PIECES: {
      if (machine->has_gpus())  // If we have GPUs, use those
        pack_tunable<int32_t>(machine->total_gpu_count(), output);
      else if (machine->has_omps())  // Otherwise use OpenMP procs
        pack_tunable<int32_t>(machine->total_omp_count(), output);
      else  // Otherwise use the CPUs
        pack_tunable<int32_t>(machine->total_cpu_count(), output);
      return;
    }
    case LEGATE_CORE_TUNABLE_NUM_NODES: {
      pack_tunable<int32_t>(machine->total_nodes, output);
      return;
    }
    case LEGATE_CORE_TUNABLE_MIN_SHARD_VOLUME: {
      // TODO: make these profile guided
      if (machine->has_gpus())
        // Make sure we can get at least 1M elements on each GPU
        pack_tunable<int64_t>(min_gpu_chunk, output);
      else if (machine->has_omps())
        // Make sure we get at least 128K elements on each OpenMP
        pack_tunable<int64_t>(min_omp_chunk, output);
      else
        // Make sure we can get at least 8KB elements on each CPU
        pack_tunable<int64_t>(min_cpu_chunk, output);
      return;
    }
    case LEGATE_CORE_TUNABLE_HAS_SOCKET_MEM: {
      pack_tunable<bool>(machine->has_socket_memory(), output);
      return;
    }
    case LEGATE_CORE_TUNABLE_WINDOW_SIZE: {
      pack_tunable<uint32_t>(window_size, output);
      return;
    }
    case LEGATE_CORE_TUNABLE_MAX_PENDING_EXCEPTIONS: {
      pack_tunable<uint32_t>(max_pending_exceptions, output);
      return;
    }
    case LEGATE_CORE_TUNABLE_PRECISE_EXCEPTION_TRACE: {
      pack_tunable<bool>(precise_exception_trace, output);
      return;
    }
    case LEGATE_CORE_TUNABLE_FIELD_REUSE_SIZE: {
      // Multiply this by the total number of nodes and then scale by the frac
      const uint64_t global_mem_size =
        machine->has_gpus() ? machine->total_frame_buffer_size()
                            : (machine->has_socket_memory() ? machine->total_socket_memory_size()
                                                            : machine->system_memory().capacity());
      const uint64_t field_reuse_size = global_mem_size / field_reuse_frac;
      pack_tunable<uint64_t>(field_reuse_size, output);
      return;
    }
    case LEGATE_CORE_TUNABLE_FIELD_REUSE_FREQUENCY: {
      pack_tunable<uint32_t>(field_reuse_freq, output);
      return;
    }
    case LEGATE_CORE_TUNABLE_MAX_LRU_LENGTH: {
      pack_tunable<uint32_t>(max_lru_length, output);
      return;
    }
    case LEGATE_CORE_TUNABLE_NCCL_NEEDS_BARRIER: {
#ifdef LEGATE_USE_CUDA
      pack_tunable<bool>(machine->has_gpus() && comm::nccl::needs_barrier(), output);
#else
      pack_tunable<bool>(false, output);
#endif
      return;
    }
  }
  // Illegal tunable variable
  LEGATE_ABORT;
}

}  // namespace mapping

void register_legate_core_mapper(LegionMachine machine,
                                 Runtime* runtime,
                                 const LibraryContext& context)
{
  // Replace all the default mappers with our custom mapper for the Legate
  // top-level task and init task
  runtime->add_mapper(context.get_mapper_id(0),
                      new mapping::CoreMapper(runtime->get_mapper_runtime(), machine, context));
}

}  // namespace legate<|MERGE_RESOLUTION|>--- conflicted
+++ resolved
@@ -286,36 +286,25 @@
 {
   output.serdez_upper_bound = LEGATE_MAX_SIZE_SCALAR_RETURN;
 
-  if (!local_gpus.empty()) {
+  if (machine->has_gpus()) {
     // TODO: It's been reported that blindly mapping target instances of future map reductions
     // to framebuffers hurts performance. Until we find a better mapping policy, we guard
     // the current policy with a macro.
 #ifdef LEGATE_MAP_FUTURE_MAP_REDUCTIONS_TO_GPU
-<<<<<<< HEAD
-  // TODO: It's been reported that blindly mapping target instances of future map reductions
-  // to framebuffers hurts performance. Until we find a better mapping policy, we guard
-  // the current policy with a macro.
-
-  // If this was joining exceptions, we don't want to put instances anywhere
-  // other than the system memory because they need serdez
-  if (input.tag == LEGATE_CORE_JOIN_EXCEPTION_TAG) return;
-  if (machine->has_gpus())
-    for (auto& pair : local_frame_buffers) output.destination_memories.push_back(pair.second);
-  else if (machine->has_socket_memory())
-    for (auto& pair : local_numa_domains) output.destination_memories.push_back(pair.second);
-=======
+
     // If this was joining exceptions, we should put instances on a host-visible memory
     // because they need serdez
     if (input.tag == LEGATE_CORE_JOIN_EXCEPTION_TAG)
-      output.destination_memories.push_back(local_zerocopy_memory);
+      output.destination_memories.push_back(machine->zerocopy_memory());
     else
-      for (auto& pair : local_frame_buffers) output.destination_memories.push_back(pair.second);
+      for (auto& pair : machine->frame_buffers())
+        output.destination_memories.push_back(pair.second);
 #else
-    output.destination_memories.push_back(local_zerocopy_memory);
->>>>>>> 340e1568
+    output.destination_memories.push_back(machine->zerocopy_memory());
 #endif
-  } else if (has_socket_mem)
-    for (auto& pair : local_numa_domains) output.destination_memories.push_back(pair.second);
+  } else if (machine->has_socket_memory())
+    for (auto& pair : machine->socket_memories())
+      output.destination_memories.push_back(pair.second);
 }
 
 void CoreMapper::select_tunable_value(const MapperContext ctx,
