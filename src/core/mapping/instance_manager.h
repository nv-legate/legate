/* Copyright 2021-2022 NVIDIA Corporation
 *
 * Licensed under the Apache License, Version 2.0 (the "License");
 * you may not use this file except in compliance with the License.
 * You may obtain a copy of the License at
 *
 *     http://www.apache.org/licenses/LICENSE-2.0
 *
 * Unless required by applicable law or agreed to in writing, software
 * distributed under the License is distributed on an "AS IS" BASIS,
 * WITHOUT WARRANTIES OR CONDITIONS OF ANY KIND, either express or implied.
 * See the License for the specific language governing permissions and
 * limitations under the License.
 *
 */

#pragma once

#include <memory>
#include <mutex>

#include "legion.h"

#include "core/mapping/mapping.h"

namespace legate {
namespace mapping {

// This class represents a set of regions that colocate in an instance
struct RegionGroup {
 public:
  using Region = Legion::LogicalRegion;
  using Domain = Legion::Domain;

 public:
  RegionGroup(const std::set<Region>& regions, const Domain bounding_box);
  RegionGroup(std::set<Region>&& regions, const Domain bounding_box);

 public:
  RegionGroup(const RegionGroup&) = default;
  RegionGroup(RegionGroup&&)      = default;

 public:
  std::vector<Region> get_regions() const;
  bool subsumes(const RegionGroup* other);

 public:
  std::set<Region> regions;
  Domain bounding_box;
  std::map<const RegionGroup*, bool> subsumption_cache;
};

std::ostream& operator<<(std::ostream& os, const RegionGroup& region_group);

struct InstanceSet {
 public:
  using RegionGroupP = std::shared_ptr<RegionGroup>;
  using Region       = Legion::LogicalRegion;
  using Instance     = Legion::Mapping::PhysicalInstance;
  using Domain       = Legion::Domain;

 public:
  struct InstanceSpec {
    InstanceSpec() {}
    InstanceSpec(const Instance& inst, const InstanceMappingPolicy& po) : instance(inst), policy(po)
    {
    }

    Instance instance{};
    InstanceMappingPolicy policy{};
  };

 public:
  bool find_instance(Region region, Instance& result, const InstanceMappingPolicy& policy) const;
  RegionGroupP construct_overlapping_region_group(const Region& region,
                                                  const Domain& domain,
                                                  bool exact) const;

 public:
  std::set<Instance> record_instance(RegionGroupP group,
                                     Instance instance,
                                     const InstanceMappingPolicy& policy);

 public:
  bool erase(Instance inst);

 public:
  size_t get_instance_size() const;

 private:
  void dump_and_sanity_check() const;

 private:
  std::map<RegionGroup*, InstanceSpec> instances_;
  std::map<Legion::LogicalRegion, RegionGroupP> groups_;
};

class ReductionInstanceSet {
 public:
  using Region        = Legion::LogicalRegion;
  using Instance      = Legion::Mapping::PhysicalInstance;
  using Domain        = Legion::Domain;
  using ReductionOpID = Legion::ReductionOpID;

 public:
  struct ReductionInstanceSpec {
    ReductionInstanceSpec() {}
    ReductionInstanceSpec(const ReductionOpID& op,
                          const Instance& inst,
                          const InstanceMappingPolicy& po)
      : redop(op), instance(inst), policy(po)
    {
    }

<<<<<<< HEAD
    ReductionOpID redop = 0;
=======
    ReductionOpID redop{0};
>>>>>>> 8381c518
    Instance instance{};
    InstanceMappingPolicy policy{};
  };

 public:
  bool find_instance(ReductionOpID& redop,
                     Region& region,
                     Instance& result,
                     const InstanceMappingPolicy& policy) const;

 public:
  void record_instance(ReductionOpID& redop,
                       Region& region,
                       Instance& instance,
                       const InstanceMappingPolicy& policy);
<<<<<<< HEAD
  // public:
  // bool erase(Instance inst);

  // public:
  //  size_t get_instance_size() const;

  // private:
  //  void dump_and_sanity_check() const;
=======
>>>>>>> 8381c518

 private:
  std::map<Region, ReductionInstanceSpec> instances_;
};

class BaseInstanceManager {
 public:
  using Region       = Legion::LogicalRegion;
  using RegionTreeID = Legion::RegionTreeID;
  using Instance     = Legion::Mapping::PhysicalInstance;
  using Domain       = Legion::Domain;
  using FieldID      = Legion::FieldID;
  using Memory       = Legion::Memory;

 public:
  struct FieldMemInfo {
   public:
    FieldMemInfo(RegionTreeID t, FieldID f, Memory m) : tid(t), fid(f), memory(m) {}
    inline bool operator==(const FieldMemInfo& rhs) const
    {
      return tid == rhs.tid && fid == rhs.fid && memory == rhs.memory;
    }
    inline bool operator<(const FieldMemInfo& rhs) const
    {
      if (tid < rhs.tid)
        return true;
      else if (tid > rhs.tid)
        return false;
      if (fid < rhs.fid)
        return true;
      else if (fid > rhs.fid)
        return false;
      return memory < rhs.memory;
    }

   public:
    RegionTreeID tid;
    FieldID fid;
    Memory memory;
  };

 public:
  Legion::Mapping::LocalLock& manager_lock() { return manager_lock_; }

 private:
  Legion::Mapping::LocalLock manager_lock_{};
};

class InstanceManager : public BaseInstanceManager {
 public:
  using RegionGroupP = std::shared_ptr<RegionGroup>;

 public:
  bool find_instance(Region region,
                     FieldID field_id,
                     Memory memory,
                     Instance& result,
                     const InstanceMappingPolicy& policy = {});
  RegionGroupP find_region_group(const Region& region,
                                 const Domain& domain,
                                 FieldID field_id,
                                 Memory memory,
                                 bool exact = false);
  std::set<Instance> record_instance(RegionGroupP group,
                                     FieldID field_id,
                                     Instance instance,
                                     const InstanceMappingPolicy& policy = {});

 public:
  void erase(Instance inst);

 public:
  static InstanceManager* get_instance_manager();

 public:
  std::map<Legion::Memory, size_t> aggregate_instance_sizes() const;

 private:
  std::map<FieldMemInfo, InstanceSet> instance_sets_{};
};

class ReductionInstanceManager : public BaseInstanceManager {
 public:
  using ReductionOpID = Legion::ReductionOpID;

 public:
  bool find_instance(ReductionOpID& redop,
                     Region region,
                     FieldID field_id,
                     Memory memory,
                     Instance& result,
                     const InstanceMappingPolicy& policy = {});

  void record_instance(ReductionOpID& redop,
                       Region region,
                       FieldID field_id,
                       Instance instance,
                       const InstanceMappingPolicy& policy = {});

 public:
  static ReductionInstanceManager* get_instance_manager();

<<<<<<< HEAD
  //  public:
  //   void erase(Instance inst);

  // public:
  //  std::map<Legion::Memory, size_t> aggregate_instance_sizes() const;

=======
>>>>>>> 8381c518
 private:
  std::map<FieldMemInfo, ReductionInstanceSet> instance_sets_{};
};

}  // namespace mapping
}  // namespace legate<|MERGE_RESOLUTION|>--- conflicted
+++ resolved
@@ -112,11 +112,7 @@
     {
     }
 
-<<<<<<< HEAD
-    ReductionOpID redop = 0;
-=======
     ReductionOpID redop{0};
->>>>>>> 8381c518
     Instance instance{};
     InstanceMappingPolicy policy{};
   };
@@ -132,17 +128,6 @@
                        Region& region,
                        Instance& instance,
                        const InstanceMappingPolicy& policy);
-<<<<<<< HEAD
-  // public:
-  // bool erase(Instance inst);
-
-  // public:
-  //  size_t get_instance_size() const;
-
-  // private:
-  //  void dump_and_sanity_check() const;
-=======
->>>>>>> 8381c518
 
  private:
   std::map<Region, ReductionInstanceSpec> instances_;
@@ -245,15 +230,6 @@
  public:
   static ReductionInstanceManager* get_instance_manager();
 
-<<<<<<< HEAD
-  //  public:
-  //   void erase(Instance inst);
-
-  // public:
-  //  std::map<Legion::Memory, size_t> aggregate_instance_sizes() const;
-
-=======
->>>>>>> 8381c518
  private:
   std::map<FieldMemInfo, ReductionInstanceSet> instance_sets_{};
 };
