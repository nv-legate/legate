--- conflicted
+++ resolved
@@ -28,7 +28,6 @@
 namespace legate {
 namespace mapping {
 
-<<<<<<< HEAD
 class Mappable {
  protected:
   Mappable();
@@ -39,138 +38,6 @@
  public:
   const mapping::MachineDesc& machine_desc() const { return machine_desc_; }
   uint32_t sharding_id() const { return sharding_id_; }
-=======
-class RegionField {
- public:
-  using Id = std::tuple<bool, uint32_t, Legion::FieldID>;
-
- public:
-  RegionField() {}
-  RegionField(const Legion::RegionRequirement* req, int32_t dim, uint32_t idx, Legion::FieldID fid);
-
- public:
-  RegionField(const RegionField& other)            = default;
-  RegionField& operator=(const RegionField& other) = default;
-
- public:
-  bool can_colocate_with(const RegionField& other) const;
-
- public:
-  template <int32_t DIM>
-  Rect<DIM> shape(Legion::Mapping::MapperRuntime* runtime,
-                  const Legion::Mapping::MapperContext context) const;
-
- public:
-  Domain domain(Legion::Mapping::MapperRuntime* runtime,
-                const Legion::Mapping::MapperContext context) const;
-
- public:
-  bool operator==(const RegionField& other) const;
-
- public:
-  Id unique_id() const { return std::make_tuple(unbound(), idx_, fid_); }
-
- public:
-  int32_t dim() const { return dim_; }
-  uint32_t index() const { return idx_; }
-  Legion::FieldID field_id() const { return fid_; }
-  bool unbound() const { return dim_ < 0; }
-
- public:
-  const Legion::RegionRequirement* get_requirement() const { return req_; }
-  Legion::IndexSpace get_index_space() const;
-
- private:
-  const Legion::RegionRequirement* req_{nullptr};
-  int32_t dim_{-1};
-  uint32_t idx_{-1U};
-  Legion::FieldID fid_{-1U};
-};
-
-class FutureWrapper {
- public:
-  FutureWrapper() {}
-  FutureWrapper(uint32_t idx, const Domain& domain);
-
- public:
-  FutureWrapper(const FutureWrapper& other)            = default;
-  FutureWrapper& operator=(const FutureWrapper& other) = default;
-
- public:
-  int32_t dim() const { return domain_.dim; }
-  uint32_t index() const { return idx_; }
-
- public:
-  template <int32_t DIM>
-  Rect<DIM> shape() const;
-  Domain domain() const;
-
- private:
-  uint32_t idx_{-1U};
-  Domain domain_{};
-};
-
-class Store {
- public:
-  Store() {}
-  Store(int32_t dim,
-        LegateTypeCode code,
-        FutureWrapper future,
-        std::shared_ptr<TransformStack>&& transform = nullptr);
-  Store(Legion::Mapping::MapperRuntime* runtime,
-        const Legion::Mapping::MapperContext context,
-        int32_t dim,
-        LegateTypeCode code,
-        int32_t redop_id,
-        const RegionField& region_field,
-        bool is_output_store                        = false,
-        std::shared_ptr<TransformStack>&& transform = nullptr);
-  // A special constructor to create a mapper view of a store from a region requirement
-  Store(Legion::Mapping::MapperRuntime* runtime,
-        const Legion::Mapping::MapperContext context,
-        const Legion::RegionRequirement* requirement);
-
- public:
-  Store(const Store& other)            = default;
-  Store& operator=(const Store& other) = default;
-
- public:
-  Store(Store&& other)            = default;
-  Store& operator=(Store&& other) = default;
-
- public:
-  bool is_future() const { return is_future_; }
-  bool unbound() const { return is_output_store_; }
-  int32_t dim() const { return dim_; }
-
- public:
-  bool is_reduction() const { return redop_id_ > 0; }
-  int32_t redop() const { return redop_id_; }
-
- public:
-  bool can_colocate_with(const Store& other) const;
-  const RegionField& region_field() const;
-  const FutureWrapper& future() const;
-
- public:
-  RegionField::Id unique_region_field_id() const;
-  uint32_t requirement_index() const;
-  uint32_t future_index() const;
-
- public:
-  template <int32_t DIM>
-  Rect<DIM> shape() const;
-
- public:
-  Domain domain() const;
-
- private:
-  bool is_future_{false};
-  bool is_output_store_{false};
-  int32_t dim_{-1};
-  LegateTypeCode code_{MAX_TYPE_NUMBER};
-  int32_t redop_id_{-1};
->>>>>>> 02bb2be5
 
  protected:
   mapping::MachineDesc machine_desc_;
