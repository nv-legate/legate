/* Copyright 2021-2022 NVIDIA Corporation
 *
 * Licensed under the Apache License, Version 2.0 (the "License");
 * you may not use this file except in compliance with the License.
 * You may obtain a copy of the License at
 *
 *     http://www.apache.org/licenses/LICENSE-2.0
 *
 * Unless required by applicable law or agreed to in writing, software
 * distributed under the License is distributed on an "AS IS" BASIS,
 * WITHOUT WARRANTIES OR CONDITIONS OF ANY KIND, either express or implied.
 * See the License for the specific language governing permissions and
 * limitations under the License.
 *
 */

#pragma once

#include <memory>
#include <tuple>

#include "core/data/scalar.h"
#include "core/data/transform.h"
#include "core/mapping/machine.h"
#include "core/mapping/store.h"
#include "core/runtime/context.h"

/**
 * @file
 * @brief Class definitions for operations and stores used in mapping
 */

namespace legate {
namespace mapping {

class Mappable {
 protected:
  Mappable();

 public:
<<<<<<< HEAD
  Mappable(const Legion::Mappable* mappable);

 public:
  const mapping::MachineDesc& machine_desc() const { return machine_desc_; }
  uint32_t sharding_id() const { return sharding_id_; }
=======
  template <int32_t DIM>
  Rect<DIM> shape() const;
  Domain domain() const;

 private:
  uint32_t idx_{-1U};
  Domain domain_{};
};

/**
 * @ingroup mapping
 * @brief A metadata class that mirrors the structure of legate::Store but contains
 * only the data relevant to mapping
 */
class Store {
 public:
  Store() {}
  Store(int32_t dim,
        LegateTypeCode code,
        FutureWrapper future,
        std::shared_ptr<TransformStack>&& transform = nullptr);
  Store(Legion::Mapping::MapperRuntime* runtime,
        const Legion::Mapping::MapperContext context,
        int32_t dim,
        LegateTypeCode code,
        int32_t redop_id,
        const RegionField& region_field,
        bool is_output_store                        = false,
        std::shared_ptr<TransformStack>&& transform = nullptr);
  // A special constructor to create a mapper view of a store from a region requirement
  Store(Legion::Mapping::MapperRuntime* runtime,
        const Legion::Mapping::MapperContext context,
        const Legion::RegionRequirement* requirement);

 public:
  Store(const Store& other)            = default;
  Store& operator=(const Store& other) = default;

 public:
  Store(Store&& other)            = default;
  Store& operator=(Store&& other) = default;

 public:
  /**
   * @brief Indicates whether the store is backed by a future
   *
   * @return true The store is backed by a future
   * @return false The store is backed by a region field
   */
  bool is_future() const { return is_future_; }
  /**
   * @brief Indicates whether the store is unbound
   *
   * @return true The store is unbound
   * @return false The store is a normal store
   */
  bool unbound() const { return is_output_store_; }
  /**
   * @brief Returns the store's dimension
   *
   * @return Store's dimension
   */
  int32_t dim() const { return dim_; }

 public:
  /**
   * @brief Indicates whether the store is a reduction store
   *
   * @return true The store is a reduction store
   * @return false The store is either an input or output store
   */
  bool is_reduction() const { return redop_id_ > 0; }
  /**
   * @brief Returns the reduction operator id for the store
   *
   * @return Reduction oeprator id
   */
  int32_t redop() const { return redop_id_; }

 public:
  /**
   * @brief Indicates whether the store can colocate in an instance with a given store
   *
   * @param other Store against which the colocation is checked
   *
   * @return true The store can colocate with the input
   * @return false The store cannot colocate with the input
   */
  bool can_colocate_with(const Store& other) const;
  const RegionField& region_field() const;
  const FutureWrapper& future() const;

 public:
  RegionField::Id unique_region_field_id() const;
  uint32_t requirement_index() const;
  uint32_t future_index() const;

 public:
  /**
   * @brief Returns the store's domain
   *
   * @return Store's domain
   */
  template <int32_t DIM>
  Rect<DIM> shape() const;
  /**
   * @brief Returns the store's domain in a dimension-erased domain type
   *
   * @return Store's domain in a dimension-erased domain type
   */
  Domain domain() const;

 private:
  bool is_future_{false};
  bool is_output_store_{false};
  int32_t dim_{-1};
  LegateTypeCode code_{MAX_TYPE_NUMBER};
  int32_t redop_id_{-1};
>>>>>>> c0022b1a

 protected:
  mapping::MachineDesc machine_desc_;
  uint32_t sharding_id_;
};

<<<<<<< HEAD
class Task : public Mappable {
=======
/**
 * @ingroup mapping
 * @brief A metadata class for tasks
 */
class Task {
>>>>>>> c0022b1a
 public:
  Task(const Legion::Task* task,
       const LibraryContext& library,
       Legion::Mapping::MapperRuntime* runtime,
       const Legion::Mapping::MapperContext context);

 public:
  /**
   * @brief Returns the task id
   *
   * @return Task id
   */
  int64_t task_id() const;

 public:
  /**
   * @brief Returns metadata for the task's input stores
   *
   * @return Vector of store metadata objects
   */
  const std::vector<Store>& inputs() const { return inputs_; }
  /**
   * @brief Returns metadata for the task's output stores
   *
   * @return Vector of store metadata objects
   */
  const std::vector<Store>& outputs() const { return outputs_; }
  /**
   * @brief Returns metadata for the task's reduction stores
   *
   * @return Vector of store metadata objects
   */
  const std::vector<Store>& reductions() const { return reductions_; }
  /**
   * @brief Returns the vector of the task's by-value arguments. Unlike `mapping::Store`
   * objects that have no access to data in the stores, the returned `Scalar` objects
   * contain valid arguments to the task
   *
   * @return Vector of `Scalar` objects
   */
  const std::vector<Scalar>& scalars() const { return scalars_; }

 public:
  /**
   * @brief Returns the point of the task
   *
   * @return The point of the task
   */
  DomainPoint point() const { return task_->index_point; }

 public:
  TaskTarget target() const;

 private:
  const LibraryContext& library_;
  const Legion::Task* task_;

 private:
  std::vector<Store> inputs_, outputs_, reductions_;
  std::vector<Scalar> scalars_;
};

class Copy : public Mappable {
 public:
  Copy(const Legion::Copy* copy,
       Legion::Mapping::MapperRuntime* runtime,
       const Legion::Mapping::MapperContext context);

 public:
  const std::vector<Store>& inputs() const { return inputs_; }
  const std::vector<Store>& outputs() const { return outputs_; }
  const std::vector<Store>& input_indirections() const { return input_indirections_; }
  const std::vector<Store>& output_indirections() const { return output_indirections_; }

 public:
  DomainPoint point() const { return copy_->index_point; }

 private:
  const Legion::Copy* copy_;

 private:
  std::vector<Store> inputs_;
  std::vector<Store> outputs_;
  std::vector<Store> input_indirections_;
  std::vector<Store> output_indirections_;
};

}  // namespace mapping
}  // namespace legate

#include "core/mapping/operation.inl"<|MERGE_RESOLUTION|>--- conflicted
+++ resolved
@@ -38,147 +38,22 @@
   Mappable();
 
  public:
-<<<<<<< HEAD
   Mappable(const Legion::Mappable* mappable);
 
  public:
   const mapping::MachineDesc& machine_desc() const { return machine_desc_; }
   uint32_t sharding_id() const { return sharding_id_; }
-=======
-  template <int32_t DIM>
-  Rect<DIM> shape() const;
-  Domain domain() const;
-
- private:
-  uint32_t idx_{-1U};
-  Domain domain_{};
-};
-
-/**
- * @ingroup mapping
- * @brief A metadata class that mirrors the structure of legate::Store but contains
- * only the data relevant to mapping
- */
-class Store {
- public:
-  Store() {}
-  Store(int32_t dim,
-        LegateTypeCode code,
-        FutureWrapper future,
-        std::shared_ptr<TransformStack>&& transform = nullptr);
-  Store(Legion::Mapping::MapperRuntime* runtime,
-        const Legion::Mapping::MapperContext context,
-        int32_t dim,
-        LegateTypeCode code,
-        int32_t redop_id,
-        const RegionField& region_field,
-        bool is_output_store                        = false,
-        std::shared_ptr<TransformStack>&& transform = nullptr);
-  // A special constructor to create a mapper view of a store from a region requirement
-  Store(Legion::Mapping::MapperRuntime* runtime,
-        const Legion::Mapping::MapperContext context,
-        const Legion::RegionRequirement* requirement);
-
- public:
-  Store(const Store& other)            = default;
-  Store& operator=(const Store& other) = default;
-
- public:
-  Store(Store&& other)            = default;
-  Store& operator=(Store&& other) = default;
-
- public:
-  /**
-   * @brief Indicates whether the store is backed by a future
-   *
-   * @return true The store is backed by a future
-   * @return false The store is backed by a region field
-   */
-  bool is_future() const { return is_future_; }
-  /**
-   * @brief Indicates whether the store is unbound
-   *
-   * @return true The store is unbound
-   * @return false The store is a normal store
-   */
-  bool unbound() const { return is_output_store_; }
-  /**
-   * @brief Returns the store's dimension
-   *
-   * @return Store's dimension
-   */
-  int32_t dim() const { return dim_; }
-
- public:
-  /**
-   * @brief Indicates whether the store is a reduction store
-   *
-   * @return true The store is a reduction store
-   * @return false The store is either an input or output store
-   */
-  bool is_reduction() const { return redop_id_ > 0; }
-  /**
-   * @brief Returns the reduction operator id for the store
-   *
-   * @return Reduction oeprator id
-   */
-  int32_t redop() const { return redop_id_; }
-
- public:
-  /**
-   * @brief Indicates whether the store can colocate in an instance with a given store
-   *
-   * @param other Store against which the colocation is checked
-   *
-   * @return true The store can colocate with the input
-   * @return false The store cannot colocate with the input
-   */
-  bool can_colocate_with(const Store& other) const;
-  const RegionField& region_field() const;
-  const FutureWrapper& future() const;
-
- public:
-  RegionField::Id unique_region_field_id() const;
-  uint32_t requirement_index() const;
-  uint32_t future_index() const;
-
- public:
-  /**
-   * @brief Returns the store's domain
-   *
-   * @return Store's domain
-   */
-  template <int32_t DIM>
-  Rect<DIM> shape() const;
-  /**
-   * @brief Returns the store's domain in a dimension-erased domain type
-   *
-   * @return Store's domain in a dimension-erased domain type
-   */
-  Domain domain() const;
-
- private:
-  bool is_future_{false};
-  bool is_output_store_{false};
-  int32_t dim_{-1};
-  LegateTypeCode code_{MAX_TYPE_NUMBER};
-  int32_t redop_id_{-1};
->>>>>>> c0022b1a
 
  protected:
   mapping::MachineDesc machine_desc_;
   uint32_t sharding_id_;
 };
 
-<<<<<<< HEAD
-class Task : public Mappable {
-=======
 /**
  * @ingroup mapping
  * @brief A metadata class for tasks
  */
-class Task {
->>>>>>> c0022b1a
+class Task : public Mappable {
  public:
   Task(const Legion::Task* task,
        const LibraryContext& library,
