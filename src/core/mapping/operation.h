--- conflicted
+++ resolved
@@ -163,16 +163,12 @@
    * @return false The store is either an input or output store
    */
   bool is_reduction() const { return redop_id_ > 0; }
-<<<<<<< HEAD
   /**
    * @brief Returns the reduction operator id for the store
    *
    * @return Reduction oeprator id
    */
-  Legion::ReductionOpID redop() const { return redop_id_; }
-=======
   int32_t redop() const { return redop_id_; }
->>>>>>> cb65d91c
 
  public:
   /**
@@ -199,20 +195,13 @@
    * @return Store's domain
    */
   template <int32_t DIM>
-<<<<<<< HEAD
-  Legion::Rect<DIM> shape() const;
+  Rect<DIM> shape() const;
   /**
    * @brief Returns the store's domain in a dimension-erased domain type
    *
    * @return Store's domain in a dimension-erased domain type
    */
-  Legion::Domain domain() const;
-=======
-  Rect<DIM> shape() const;
-
- public:
   Domain domain() const;
->>>>>>> cb65d91c
 
  private:
   bool is_future_{false};
@@ -280,16 +269,12 @@
   const std::vector<Scalar>& scalars() const { return scalars_; }
 
  public:
-<<<<<<< HEAD
   /**
    * @brief Returns the point of the task
    *
    * @return The point of the task
    */
-  Legion::DomainPoint point() const { return task_->index_point; }
-=======
   DomainPoint point() const { return task_->index_point; }
->>>>>>> cb65d91c
 
  private:
   const LibraryContext& library_;
