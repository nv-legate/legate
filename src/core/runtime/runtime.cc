--- conflicted
+++ resolved
@@ -51,11 +51,9 @@
 
 /*static*/ bool Core::log_mapping_decisions = false;
 
-<<<<<<< HEAD
+/*static*/ bool Core::has_socket_mem = false;
+
 /*static*/ LegateMainFnPtr Core::main_fn = nullptr;
-=======
-/*static*/ bool Core::has_socket_mem = false;
->>>>>>> 7efd229e
 
 /*static*/ void Core::parse_config(void)
 {
@@ -198,7 +196,6 @@
     return registrar;
   };
 
-<<<<<<< HEAD
   // Register the task variant for both CPUs and GPUs
   {
     TaskVariantRegistrar registrar(toplevel_task_id, toplevel_task_name);
@@ -209,14 +206,9 @@
     registrar.global_registration = false;
     runtime->register_task_variant<toplevel_task>(registrar, LEGATE_CPU_VARIANT);
   }
-  {
-    auto registrar =
-      make_registrar(extract_scalar_task_id, extract_scalar_task_name, Processor::LOC_PROC);
-=======
   // Register the task variants
   auto register_extract_scalar = [&](auto proc_kind, auto variant_id) {
     auto registrar = make_registrar(extract_scalar_task_id, extract_scalar_task_name, proc_kind);
->>>>>>> 7efd229e
     Legion::CodeDescriptor desc(extract_scalar_task);
     runtime->register_task_variant(
       registrar, desc, nullptr, 0, LEGATE_MAX_SIZE_SCALAR_RETURN, variant_id);
@@ -246,7 +238,6 @@
   // We register one sharding functor for each new projection functor
   config.max_shardings     = LEGATE_CORE_MAX_FUNCTOR_ID;
   config.max_reduction_ops = LEGATE_CORE_MAX_REDUCTION_OP_ID;
-  LibraryContext context(legion_runtime, core_library_name, config);
 
   auto runtime  = Runtime::get_runtime();
   auto core_lib = runtime->create_library(core_library_name, config);
@@ -255,11 +246,15 @@
 
   register_legate_core_mapper(machine, legion_runtime, *core_lib);
 
-  register_exception_reduction_op(legion_runtime, context);
+  register_exception_reduction_op(legion_runtime, *core_lib);
 
   register_legate_core_projection_functors(legion_runtime, *core_lib);
 
   register_legate_core_sharding_functors(legion_runtime, *core_lib);
+
+  auto fut = legion_runtime->select_tunable_value(
+    Legion::Runtime::get_context(), LEGATE_CORE_TUNABLE_HAS_SOCKET_MEM, core_lib->get_mapper_id(0));
+  Core::has_socket_mem = fut.get_result<bool>();
 }
 
 /*static*/ void core_library_bootstrapping_callback(Machine machine,
@@ -558,15 +553,7 @@
   std::vector<size_t> result(shape.size(), 1);
   for (uint32_t idx = 0; idx < ndim; ++idx) result[temp_dims[idx]] = temp_result[idx];
 
-<<<<<<< HEAD
   return tuple<size_t>(std::move(result));
-=======
-  register_legate_core_sharding_functors(runtime, context);
-
-  auto fut = runtime->select_tunable_value(
-    Runtime::get_context(), LEGATE_CORE_TUNABLE_HAS_SOCKET_MEM, context.get_mapper_id(0));
-  Core::has_socket_mem = fut.get_result<bool>();
->>>>>>> 7efd229e
 }
 
 tuple<size_t> PartitionManager::compute_tile_shape(const tuple<size_t>& extents,
