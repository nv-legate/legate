/* Copyright 2021-2022 NVIDIA Corporation
 *
 * Licensed under the Apache License, Version 2.0 (the "License");
 * you may not use this file except in compliance with the License.
 * You may obtain a copy of the License at
 *
 *     http://www.apache.org/licenses/LICENSE-2.0
 *
 * Unless required by applicable law or agreed to in writing, software
 * distributed under the License is distributed on an "AS IS" BASIS,
 * WITHOUT WARRANTIES OR CONDITIONS OF ANY KIND, either express or implied.
 * See the License for the specific language governing permissions and
 * limitations under the License.
 *
 */

#include <algorithm>
#include <cmath>

#include "core/comm/comm.h"
#include "core/data/logical_region_field.h"
#include "core/data/logical_store.h"
#include "core/data/logical_store_detail.h"
#include "core/mapping/core_mapper.h"
#include "core/partitioning/partition.h"
#include "core/partitioning/partitioner.h"
#include "core/runtime/context.h"
#include "core/runtime/projection.h"
#include "core/runtime/shard.h"
#include "core/task/exception.h"
#include "core/task/task.h"
#include "core/utilities/deserializer.h"
#include "core/utilities/machine.h"
#include "core/utilities/nvtx_help.h"
#include "legate.h"

namespace legate {

Logger log_legate("legate");

// This is the unique string name for our library which can be used
// from both C++ and Python to generate IDs
static const char* const core_library_name = "legate.core";

/*static*/ bool Core::show_progress_requested = false;

/*static*/ bool Core::use_empty_task = false;

/*static*/ bool Core::synchronize_stream_view = false;

/*static*/ bool Core::log_mapping_decisions = false;

/*static*/ bool Core::has_socket_mem = false;

/*static*/ bool Core::standalone = false;

/*static*/ LegateMainFnPtr Core::main_fn = nullptr;

/*static*/ void Core::parse_config(void)
{
#ifndef LEGATE_USE_CUDA
  const char* need_cuda = getenv("LEGATE_NEED_CUDA");
  if (need_cuda != nullptr) {
    fprintf(stderr,
            "Legate was run with GPUs but was not built with GPU support. "
            "Please install Legate again with the \"--cuda\" flag.\n");
    exit(1);
  }
#endif
#ifndef LEGATE_USE_OPENMP
  const char* need_openmp = getenv("LEGATE_NEED_OPENMP");
  if (need_openmp != nullptr) {
    fprintf(stderr,
            "Legate was run with OpenMP processors but was not built with "
            "OpenMP support. Please install Legate again with the \"--openmp\" flag.\n");
    exit(1);
  }
#endif
#ifndef LEGATE_USE_NETWORK
  const char* need_network = getenv("LEGATE_NEED_NETWORK");
  if (need_network != nullptr) {
    fprintf(stderr,
            "Legate was run on multiple nodes but was not built with networking "
            "support. Please install Legate again with \"--network\".\n");
    exit(1);
  }
#endif
  auto parse_variable = [](const char* variable, bool& result) {
    const char* value = getenv(variable);
    if (value != nullptr && atoi(value) > 0) result = true;
  };

  parse_variable("LEGATE_SHOW_PROGRESS", show_progress_requested);
  parse_variable("LEGATE_EMPTY_TASK", use_empty_task);
  parse_variable("LEGATE_SYNC_STREAM_VIEW", synchronize_stream_view);
  parse_variable("LEGATE_LOG_MAPPING", log_mapping_decisions);
}

static void toplevel_task(const Legion::Task* task,
                          const std::vector<Legion::PhysicalRegion>& regions,
                          Legion::Context ctx,
                          Legion::Runtime* legion_runtime)
{
  auto runtime = Runtime::get_runtime();
  runtime->post_startup_initialization(ctx);

  if (nullptr == Core::main_fn) {
    log_legate.error(
      "No main function was provided. Please register one with 'legate::set_main_function'.");
    LEGATE_ABORT;
  }

  auto args = Legion::Runtime::get_input_args();
  Core::main_fn(args.argc, args.argv);
}

static void extract_scalar_task(
  const void* args, size_t arglen, const void* userdata, size_t userlen, Legion::Processor p)
{
  // Legion preamble
  const Legion::Task* task;
  const std::vector<Legion::PhysicalRegion>* regions;
  Legion::Context legion_context;
  Legion::Runtime* runtime;
  Legion::Runtime::legion_task_preamble(args, arglen, p, task, regions, legion_context, runtime);

  Core::show_progress(task, legion_context, runtime);

  TaskContext context(task, *regions, legion_context, runtime);
  auto idx            = context.scalars()[0].value<int32_t>();
  auto value_and_size = ReturnValues::extract(task->futures[0], idx);

  // Legion postamble
  value_and_size.finalize(legion_context);
}

/*static*/ void Core::shutdown(void)
{
  // Nothing to do here yet...
}

/*static*/ void Core::show_progress(const Legion::Task* task,
                                    Legion::Context ctx,
                                    Legion::Runtime* runtime)
{
  if (!Core::show_progress_requested) return;
  const auto exec_proc     = runtime->get_executing_processor(ctx);
  const auto proc_kind_str = (exec_proc.kind() == Processor::LOC_PROC)   ? "CPU"
                             : (exec_proc.kind() == Processor::TOC_PROC) ? "GPU"
                                                                         : "OpenMP";

  std::stringstream point_str;
  const auto& point = task->index_point;
  point_str << point[0];
  for (int32_t dim = 1; dim < point.dim; ++dim) point_str << "," << point[dim];

  log_legate.print("%s %s task [%s], pt = (%s), proc = " IDFMT,
                   task->get_task_name(),
                   proc_kind_str,
                   task->get_provenance_string().c_str(),
                   point_str.str().c_str(),
                   exec_proc.id);
}

/*static*/ void Core::report_unexpected_exception(const Legion::Task* task,
                                                  const legate::TaskException& e)
{
  log_legate.error(
    "Task %s threw an exception \"%s\", but the task did not declare any exception. "
    "Please specify a Python exception that you want this exception to be re-thrown with "
    "using 'throws_exception'.",
    task->get_task_name(),
    e.error_message().c_str());
  LEGATE_ABORT;
}

<<<<<<< HEAD
/*static*/ void Core::retrieve_tunable(Legion::Context legion_context,
                                       Legion::Runtime* legion_runtime,
                                       LibraryContext* context)
{
  auto fut = legion_runtime->select_tunable_value(
    legion_context, LEGATE_CORE_TUNABLE_HAS_SOCKET_MEM, context->get_mapper_id(0));
  Core::has_socket_mem = fut.get_result<bool>();
}

namespace detail {

struct RegistrationCallbackArgs {
  Core::RegistrationCallback callback;
};

void invoke_legate_registration_callback(const Legion::RegistrationCallbackArgs& args)
{
  auto p_args = static_cast<RegistrationCallbackArgs*>(args.buffer.get_ptr());
  p_args->callback();
};

}  // namespace detail

/*static*/ void Core::perform_registration(RegistrationCallback callback)
{
  legate::detail::RegistrationCallbackArgs args{callback};
  Legion::UntypedBuffer buffer(&args, sizeof(args));
  Legion::Runtime::perform_registration_callback(
    detail::invoke_legate_registration_callback, buffer, true /*global*/);
}

=======
>>>>>>> 78c61d83
void register_legate_core_tasks(Legion::Machine machine,
                                Legion::Runtime* runtime,
                                const LibraryContext& context)
{
  auto toplevel_task_id          = context.get_task_id(LEGATE_CORE_TOPLEVEL_TASK_ID);
  const char* toplevel_task_name = "Legate Core Toplevel Task";
  runtime->attach_name(
    toplevel_task_id, toplevel_task_name, false /*mutable*/, true /*local only*/);

  auto extract_scalar_task_id          = context.get_task_id(LEGATE_CORE_EXTRACT_SCALAR_TASK_ID);
  const char* extract_scalar_task_name = "core::extract_scalar";
  runtime->attach_name(
    extract_scalar_task_id, extract_scalar_task_name, false /*mutable*/, true /*local only*/);

  auto make_registrar = [&](auto task_id, auto* task_name, auto proc_kind) {
    Legion::TaskVariantRegistrar registrar(task_id, task_name);
    registrar.add_constraint(Legion::ProcessorConstraint(proc_kind));
    registrar.set_leaf(true);
    registrar.global_registration = false;
    return registrar;
  };

  // Register the task variant for both CPUs and GPUs
  {
    Legion::TaskVariantRegistrar registrar(toplevel_task_id, toplevel_task_name);
    registrar.add_constraint(Legion::ProcessorConstraint(Processor::LOC_PROC));
    registrar.set_leaf(false);
    registrar.set_inner(false);
    registrar.set_replicable(true);
    registrar.global_registration = false;
    runtime->register_task_variant<toplevel_task>(registrar, LEGATE_CPU_VARIANT);
  }
  // Register the task variants
  auto register_extract_scalar = [&](auto proc_kind, auto variant_id) {
    auto registrar = make_registrar(extract_scalar_task_id, extract_scalar_task_name, proc_kind);
    Legion::CodeDescriptor desc(extract_scalar_task);
    runtime->register_task_variant(
      registrar, desc, nullptr, 0, LEGATE_MAX_SIZE_SCALAR_RETURN, variant_id);
  };
  register_extract_scalar(Processor::LOC_PROC, LEGATE_CPU_VARIANT);
#ifdef LEGATE_USE_CUDA
  register_extract_scalar(Processor::TOC_PROC, LEGATE_GPU_VARIANT);
#endif
#ifdef LEGATE_USE_OPENMP
  register_extract_scalar(Processor::OMP_PROC, LEGATE_OMP_VARIANT);
#endif
  comm::register_tasks(machine, runtime, context);
}

extern void register_exception_reduction_op(Legion::Runtime* runtime,
                                            const LibraryContext& context);

/*static*/ void core_library_registration_callback(Legion::Machine machine,
                                                   Legion::Runtime* legion_runtime,
                                                   const std::set<Processor>& local_procs)
{
  Runtime::create_runtime(legion_runtime);

  ResourceConfig config;
  config.max_tasks       = LEGATE_CORE_NUM_TASK_IDS;
  config.max_projections = LEGATE_CORE_MAX_FUNCTOR_ID;
  // We register one sharding functor for each new projection functor
  config.max_shardings     = LEGATE_CORE_MAX_FUNCTOR_ID;
  config.max_reduction_ops = LEGATE_CORE_MAX_REDUCTION_OP_ID;

  auto runtime  = Runtime::get_runtime();
  auto core_lib = runtime->create_library(core_library_name, config);

  register_legate_core_tasks(machine, legion_runtime, *core_lib);

  register_legate_core_mapper(machine, legion_runtime, *core_lib);

  register_exception_reduction_op(legion_runtime, *core_lib);

  register_legate_core_projection_functors(legion_runtime, *core_lib);

  register_legate_core_sharding_functors(legion_runtime, *core_lib);

  if (!Core::standalone)
    Core::retrieve_tunable(Legion::Runtime::get_context(), legion_runtime, core_lib);
}

/*static*/ void core_library_bootstrapping_callback(Legion::Machine machine,
                                                    Legion::Runtime* legion_runtime,
                                                    const std::set<Processor>& local_procs)
{
  Core::standalone = true;

  core_library_registration_callback(machine, legion_runtime, local_procs);

  auto runtime = Runtime::get_runtime();

  auto core_lib = runtime->find_library(core_library_name);
  legion_runtime->set_top_level_task_id(core_lib->get_task_id(LEGATE_CORE_TOPLEVEL_TASK_ID));
  legion_runtime->set_top_level_task_mapper_id(core_lib->get_mapper_id(0));

  Core::parse_config();
}

////////////////////////////////////////////////////
// legate::RegionManager
////////////////////////////////////////////////////

class RegionManager {
 public:
  RegionManager(Runtime* runtime, const Domain& shape);

 private:
  Legion::LogicalRegion active_region() const;
  void create_region();

 public:
  bool has_space() const;
  std::pair<Legion::LogicalRegion, Legion::FieldID> allocate_field(size_t field_size);
  void import_region(const Legion::LogicalRegion& region);

 private:
  Runtime* runtime_;
  Domain shape_;
  std::vector<Legion::LogicalRegion> regions_{};
};

RegionManager::RegionManager(Runtime* runtime, const Domain& shape)
  : runtime_(runtime), shape_(shape)
{
}

Legion::LogicalRegion RegionManager::active_region() const { return regions_.back(); }

void RegionManager::create_region()
{
  auto is = runtime_->find_or_create_index_space(shape_);
  auto fs = runtime_->create_field_space();
  regions_.push_back(runtime_->create_region(is, fs));
}

bool RegionManager::has_space() const { return regions_.size() > 0; }

std::pair<Legion::LogicalRegion, Legion::FieldID> RegionManager::allocate_field(size_t field_size)
{
  if (!has_space()) create_region();
  auto lr  = active_region();
  auto fid = runtime_->allocate_field(lr.get_field_space(), field_size);
  return std::make_pair(lr, fid);
}

void RegionManager::import_region(const Legion::LogicalRegion& region)
{
  regions_.push_back(region);
}

////////////////////////////////////////////////////
// legate::FieldManager
////////////////////////////////////////////////////

class FieldManager {
 public:
  FieldManager(Runtime* runtime, const Domain& shape, LegateTypeCode code);

 public:
  std::shared_ptr<LogicalRegionField> allocate_field();
  std::shared_ptr<LogicalRegionField> import_field(const Legion::LogicalRegion& region,
                                                   Legion::FieldID field_id);

 private:
  Runtime* runtime_;
  Domain shape_;
  LegateTypeCode code_;
  size_t field_size_;

 private:
  using FreeField = std::pair<Legion::LogicalRegion, Legion::FieldID>;
  std::deque<FreeField> free_fields_;
};

struct field_size_fn {
  template <LegateTypeCode CODE>
  size_t operator()()
  {
    return sizeof(legate_type_of<CODE>);
  }
};

static size_t get_field_size(LegateTypeCode code) { return type_dispatch(code, field_size_fn{}); }

FieldManager::FieldManager(Runtime* runtime, const Domain& shape, LegateTypeCode code)
  : runtime_(runtime), shape_(shape), code_(code), field_size_(get_field_size(code))
{
}

std::shared_ptr<LogicalRegionField> FieldManager::allocate_field()
{
  LogicalRegionField* rf = nullptr;
  if (!free_fields_.empty()) {
    auto field = free_fields_.front();
    log_legate.debug("Field %u recycled in field manager %p", field.second, this);
    free_fields_.pop_front();
    rf = new LogicalRegionField(field.first, field.second);
  } else {
    auto rgn_mgr = runtime_->find_or_create_region_manager(shape_);
    Legion::LogicalRegion lr;
    Legion::FieldID fid;
    std::tie(lr, fid) = rgn_mgr->allocate_field(field_size_);
    rf                = new LogicalRegionField(lr, fid);
    log_legate.debug("Field %u created in field manager %p", fid, this);
  }
  assert(rf != nullptr);
  return std::shared_ptr<LogicalRegionField>(rf, [this](auto* field) {
    log_legate.debug("Field %u freed in field manager %p", field->field_id(), this);
    this->free_fields_.push_back(FreeField(field->region(), field->field_id()));
    delete field;
  });
}

std::shared_ptr<LogicalRegionField> FieldManager::import_field(const Legion::LogicalRegion& region,
                                                               Legion::FieldID field_id)
{
  // Import the region only if the region manager is created fresh
  auto rgn_mgr = runtime_->find_or_create_region_manager(shape_);
  if (!rgn_mgr->has_space()) rgn_mgr->import_region(region);

  log_legate.debug("Field %u imported in field manager %p", field_id, this);

  auto* rf = new LogicalRegionField(region, field_id);
  return std::shared_ptr<LogicalRegionField>(rf, [this](auto* field) {
    log_legate.debug("Field %u freed in field manager %p", field->field_id(), this);
    this->free_fields_.push_back(FreeField(field->region(), field->field_id()));
    delete field;
  });
}

////////////////////////////////////////////////////
// legate::PartitionManager
////////////////////////////////////////////////////

PartitionManager::PartitionManager(Runtime* runtime, const LibraryContext* context)
{
  num_pieces_       = runtime->get_tunable<int32_t>(context, LEGATE_CORE_TUNABLE_NUM_PIECES);
  min_shard_volume_ = runtime->get_tunable<int64_t>(context, LEGATE_CORE_TUNABLE_MIN_SHARD_VOLUME);

  assert(num_pieces_ > 0);
  assert(min_shard_volume_ > 0);

  int32_t remaining_pieces = num_pieces_;
  auto push_factors        = [&](auto prime) {
    while (remaining_pieces % prime == 0) {
      piece_factors_.push_back(prime);
      remaining_pieces /= prime;
    }
  };

  push_factors(11);
  push_factors(7);
  push_factors(5);
  push_factors(3);
  push_factors(2);
}

tuple<size_t> PartitionManager::compute_launch_shape(const tuple<size_t>& shape)
{
  // Easy case if we only have one piece: no parallel launch space
  if (num_pieces_ == 1) return {};

  // If we only have one point then we never do parallel launches
  if (shape.all([](auto extent) { return 1 == extent; })) return {};

  // Prune out any dimensions that are 1
  std::vector<size_t> temp_shape{};
  std::vector<uint32_t> temp_dims{};
  int64_t volume = 1;
  for (uint32_t dim = 0; dim < shape.size(); ++dim) {
    auto extent = shape[dim];
    if (1 == extent) continue;
    temp_shape.push_back(extent);
    temp_dims.push_back(dim);
    volume *= extent;
  }

  // Figure out how many shards we can make with this array
  int64_t max_pieces = (volume + min_shard_volume_ - 1) / min_shard_volume_;
  assert(max_pieces > 0);
  // If we can only make one piece return that now
  if (1 == max_pieces) return {};

  // Otherwise we need to compute it ourselves
  // TODO: a better heuristic here.
  //       For now if we can make at least two pieces then we will make N pieces.
  max_pieces = num_pieces_;

  // First compute the N-th root of the number of pieces
  uint32_t ndim = temp_shape.size();
  assert(ndim > 0);
  std::vector<size_t> temp_result{};

  if (1 == ndim) {
    // Easy one dimensional case
    temp_result.push_back(std::min<size_t>(temp_shape.front(), static_cast<size_t>(max_pieces)));
  } else if (2 == ndim) {
    if (volume < max_pieces) {
      // TBD: Once the max_pieces heuristic is fixed, this should never happen
      temp_result.swap(temp_shape);
    } else {
      // Two dimensional so we can use square root to try and generate as square a pieces
      // as possible since most often we will be doing matrix operations with these
      auto nx   = temp_shape[0];
      auto ny   = temp_shape[1];
      auto swap = nx > ny;
      if (swap) std::swap(nx, ny);
      auto n = std::sqrt(static_cast<double>(max_pieces) * nx / ny);

      // Need to constraint n to be an integer with numpcs % n == 0
      // try rounding n both up and down
      auto n1 = std::max<int64_t>(1, static_cast<int64_t>(std::floor(n + 1e-12)));
      while (max_pieces % n1 != 0) --n1;
      auto n2 = std::max<int64_t>(1, static_cast<int64_t>(std::floor(n - 1e-12)));
      while (max_pieces % n2 != 0) ++n2;

      // pick whichever of n1 and n2 gives blocks closest to square
      // i.e. gives the shortest long side
      auto side1 = std::max(nx / n1, ny / (max_pieces / n1));
      auto side2 = std::max(nx / n2, ny / (max_pieces / n2));
      auto px    = static_cast<size_t>(side1 <= side2 ? n1 : n2);
      auto py    = static_cast<size_t>(max_pieces / px);

      // we need to trim launch space if it is larger than the
      // original shape in one of the dimensions (can happen in
      // testing)
      if (swap) {
        temp_result.push_back(std::min(py, temp_shape[0]));
        temp_result.push_back(std::min(px, temp_shape[1]));
      } else {
        temp_result.push_back(std::min(px, temp_shape[1]));
        temp_result.push_back(std::min(py, temp_shape[0]));
      }
    }
  } else {
    // For higher dimensions we care less about "square"-ness and more about evenly dividing
    // things, compute the prime factors for our number of pieces and then round-robin them
    // onto the shape, with the goal being to keep the last dimension >= 32 for good memory
    // performance on the GPU
    temp_result.resize(ndim);
    std::fill(temp_result.begin(), temp_result.end(), 1);
    size_t factor_prod = 1;
    for (auto factor : piece_factors_) {
      // Avoid exceeding the maximum number of pieces
      if (factor * factor_prod > max_pieces) break;

      factor_prod *= factor;

      std::vector<size_t> remaining;
      for (uint32_t idx = 0; idx < temp_shape.size(); ++idx)
        remaining.push_back((temp_shape[idx] + temp_result[idx] - 1) / temp_result[idx]);
      uint32_t big_dim = std::max_element(remaining.begin(), remaining.end()) - remaining.begin();
      if (big_dim < ndim - 1) {
        // Not the last dimension, so do it
        temp_result[big_dim] *= factor;
      } else {
        // Last dim so see if it still bigger than 32
        if (remaining[big_dim] / factor >= 32) {
          // go ahead and do it
          temp_result[big_dim] *= factor;
        } else {
          // Won't be see if we can do it with one of the other dimensions
          uint32_t next_big_dim =
            std::max_element(remaining.begin(), remaining.end() - 1) - remaining.begin();
          if (remaining[next_big_dim] / factor > 0)
            temp_result[next_big_dim] *= factor;
          else
            // Fine just do it on the last dimension
            temp_result[big_dim] *= factor;
        }
      }
    }
  }

  // Project back onto the original number of dimensions
  assert(temp_result.size() == ndim);
  std::vector<size_t> result(shape.size(), 1);
  for (uint32_t idx = 0; idx < ndim; ++idx) result[temp_dims[idx]] = temp_result[idx];

  return tuple<size_t>(std::move(result));
}

tuple<size_t> PartitionManager::compute_tile_shape(const tuple<size_t>& extents,
                                                   const tuple<size_t>& launch_shape)
{
  assert(extents.size() == launch_shape.size());
  tuple<size_t> tile_shape;
  for (uint32_t idx = 0; idx < extents.size(); ++idx) {
    auto x = extents[idx];
    auto y = launch_shape[idx];
    tile_shape.append_inplace((x + y - 1) / y);
  }
  return std::move(tile_shape);
}

Legion::IndexPartition PartitionManager::find_index_partition(const Legion::IndexSpace& index_space,
                                                              const Tiling& tiling) const
{
  auto finder = tiling_cache_.find(std::make_pair(index_space, tiling));
  if (finder != tiling_cache_.end())
    return finder->second;
  else
    return Legion::IndexPartition::NO_PART;
}

void PartitionManager::record_index_partition(const Legion::IndexSpace& index_space,
                                              const Tiling& tiling,
                                              const Legion::IndexPartition& index_partition)
{
  tiling_cache_[std::make_pair(index_space, tiling)] = index_partition;
}

////////////////////////////////////////////////////
// legate::Runtime
////////////////////////////////////////////////////

/*static*/ Runtime* Runtime::runtime_;

Runtime::Runtime(Legion::Runtime* legion_runtime) : legion_runtime_(legion_runtime) {}

Runtime::~Runtime()
{
  for (auto& pair : libraries_) delete pair.second;
}

LibraryContext* Runtime::find_library(const std::string& library_name,
                                      bool can_fail /*=false*/) const
{
  auto finder = libraries_.find(library_name);
  if (libraries_.end() == finder) {
    if (!can_fail) {
      log_legate.error("Library %s does not exist", library_name.c_str());
      LEGATE_ABORT;
    } else
      return nullptr;
  }
  return finder->second;
}

LibraryContext* Runtime::create_library(const std::string& library_name,
                                        const ResourceConfig& config)
{
  if (libraries_.find(library_name) != libraries_.end()) {
    log_legate.error("Library %s already exists", library_name.c_str());
    LEGATE_ABORT;
  }

  log_legate.debug("Library %s is created", library_name.c_str());
  auto context             = new LibraryContext(library_name, config);
  libraries_[library_name] = context;
  return context;
}

void Runtime::post_startup_initialization(Legion::Context legion_context)
{
  legion_context_    = legion_context;
  core_context_      = find_library(core_library_name);
  partition_manager_ = new PartitionManager(this, core_context_);
  Core::retrieve_tunable(legion_context_, legion_runtime_, core_context_);
}

// This function should be moved to the library context
std::unique_ptr<Task> Runtime::create_task(LibraryContext* library,
                                           int64_t task_id,
                                           int64_t mapper_id /*=0*/)
{
  return std::make_unique<Task>(library, task_id, next_unique_id_++, mapper_id);
}

void Runtime::submit(std::unique_ptr<Operation> op)
{
  operations_.push_back(std::move(op));
  if (operations_.size() >= window_size_) {
    std::vector<std::unique_ptr<Operation>> to_schedule;
    to_schedule.swap(operations_);
    schedule(std::move(to_schedule));
  }
}

void Runtime::schedule(std::vector<std::unique_ptr<Operation>> operations)
{
  std::vector<Operation*> op_pointers{};
  op_pointers.reserve(operations.size());
  for (auto& op : operations) op_pointers.push_back(op.get());

  Partitioner partitioner(std::move(op_pointers));
  auto strategy = partitioner.solve();

  for (auto& op : operations) op->launch(strategy.get());
}

LogicalStore Runtime::create_store(LegateTypeCode code, int32_t dim)
{
  auto storage = std::make_shared<detail::Storage>(dim, code);
  return LogicalStore(std::make_shared<detail::LogicalStore>(std::move(storage)));
}

LogicalStore Runtime::create_store(std::vector<size_t> extents, LegateTypeCode code)
{
  auto storage = std::make_shared<detail::Storage>(extents, code);
  return LogicalStore(std::make_shared<detail::LogicalStore>(std::move(storage)));
}

LogicalStore Runtime::create_store(const Scalar& scalar)
{
  tuple<size_t> extents{1};
  auto future  = create_future(scalar.ptr(), scalar.size());
  auto storage = std::make_shared<detail::Storage>(extents, scalar.code(), future);
  return LogicalStore(std::make_shared<detail::LogicalStore>(std::move(storage)));
}

uint64_t Runtime::get_unique_store_id() { return next_store_id_++; }

std::shared_ptr<LogicalRegionField> Runtime::create_region_field(const tuple<size_t>& extents,
                                                                 LegateTypeCode code)
{
  DomainPoint lo, hi;
  hi.dim = lo.dim = static_cast<int32_t>(extents.size());
  assert(lo.dim <= LEGION_MAX_DIM);
  for (int32_t dim = 0; dim < lo.dim; ++dim) lo[dim] = 0;
  for (int32_t dim = 0; dim < lo.dim; ++dim) hi[dim] = extents[dim] - 1;

  Domain shape(lo, hi);
  auto fld_mgr = runtime_->find_or_create_field_manager(shape, code);
  return fld_mgr->allocate_field();
}

std::shared_ptr<LogicalRegionField> Runtime::import_region_field(Legion::LogicalRegion region,
                                                                 Legion::FieldID field_id,
                                                                 LegateTypeCode code)
{
  // TODO: This is a blocking operation. We should instead use index sapces as keys to field
  // managers
  auto shape   = legion_runtime_->get_index_space_domain(legion_context_, region.get_index_space());
  auto fld_mgr = runtime_->find_or_create_field_manager(shape, code);
  return fld_mgr->import_field(region, field_id);
}

RegionField Runtime::map_region_field(LibraryContext* context, const LogicalRegionField* rf)
{
  auto region   = rf->region();
  auto field_id = rf->field_id();

  Legion::PhysicalRegion pr;

  RegionFieldID key(region, field_id);
  auto finder = inline_mapped_.find(key);
  if (inline_mapped_.end() == finder) {
    Legion::RegionRequirement req(region, READ_WRITE, EXCLUSIVE, region);
    req.add_field(field_id);

    auto mapper_id = context->get_mapper_id(0);
    // TODO: We need to pass the metadata about logical store
    Legion::InlineLauncher launcher(req, mapper_id);
    pr = legion_runtime_->map_region(legion_context_, launcher);
    inline_mapped_.insert({key, pr});
  } else
    pr = finder->second;
  return RegionField(rf->dim(), pr, field_id);
}

void Runtime::unmap_physical_region(Legion::PhysicalRegion pr)
{
  legion_runtime_->unmap_region(legion_context_, pr);
}

RegionManager* Runtime::find_or_create_region_manager(const Domain& shape)
{
  auto finder = region_managers_.find(shape);
  if (finder != region_managers_.end())
    return finder->second;
  else {
    auto rgn_mgr            = new RegionManager(this, shape);
    region_managers_[shape] = rgn_mgr;
    return rgn_mgr;
  }
}

FieldManager* Runtime::find_or_create_field_manager(const Domain& shape, LegateTypeCode code)
{
  auto key    = std::make_pair(shape, code);
  auto finder = field_managers_.find(key);
  if (finder != field_managers_.end())
    return finder->second;
  else {
    auto fld_mgr         = new FieldManager(this, shape, code);
    field_managers_[key] = fld_mgr;
    return fld_mgr;
  }
}

PartitionManager* Runtime::partition_manager() const { return partition_manager_; }

Legion::IndexSpace Runtime::find_or_create_index_space(const Domain& shape)
{
  assert(nullptr != legion_context_);
  auto finder = index_spaces_.find(shape);
  if (finder != index_spaces_.end())
    return finder->second;
  else {
    auto is              = legion_runtime_->create_index_space(legion_context_, shape);
    index_spaces_[shape] = is;
    return is;
  }
}

Legion::IndexPartition Runtime::create_restricted_partition(
  const Legion::IndexSpace& index_space,
  const Legion::IndexSpace& color_space,
  Legion::PartitionKind kind,
  const Legion::DomainTransform& transform,
  const Domain& extent)
{
  return legion_runtime_->create_partition_by_restriction(
    legion_context_, index_space, color_space, transform, extent, kind);
}

Legion::FieldSpace Runtime::create_field_space()
{
  assert(nullptr != legion_context_);
  return legion_runtime_->create_field_space(legion_context_);
}

Legion::LogicalRegion Runtime::create_region(const Legion::IndexSpace& index_space,
                                             const Legion::FieldSpace& field_space)
{
  assert(nullptr != legion_context_);
  return legion_runtime_->create_logical_region(legion_context_, index_space, field_space);
}

Legion::LogicalPartition Runtime::create_logical_partition(
  const Legion::LogicalRegion& logical_region, const Legion::IndexPartition& index_partition)
{
  assert(nullptr != legion_context_);
  return legion_runtime_->get_logical_partition(legion_context_, logical_region, index_partition);
}

Legion::Future Runtime::create_future(const void* data, size_t datalen) const
{
  return Legion::Future::from_untyped_pointer(data, datalen);
}

Legion::FieldID Runtime::allocate_field(const Legion::FieldSpace& field_space, size_t field_size)
{
  assert(nullptr != legion_context_);
  auto allocator = legion_runtime_->create_field_allocator(legion_context_, field_space);
  return allocator.allocate_field(field_size);
}

Domain Runtime::get_index_space_domain(const Legion::IndexSpace& index_space) const
{
  assert(nullptr != legion_context_);
  return legion_runtime_->get_index_space_domain(legion_context_, index_space);
}

std::shared_ptr<LogicalStore> Runtime::dispatch(
  Legion::TaskLauncher* launcher, std::vector<Legion::OutputRequirement>* output_requirements)
{
  assert(nullptr != legion_context_);
  legion_runtime_->execute_task(legion_context_, *launcher, output_requirements);
  return nullptr;
}

std::shared_ptr<LogicalStore> Runtime::dispatch(
  Legion::IndexTaskLauncher* launcher, std::vector<Legion::OutputRequirement>* output_requirements)
{
  assert(nullptr != legion_context_);
  legion_runtime_->execute_index_space(legion_context_, *launcher, output_requirements);
  return nullptr;
}

void Runtime::issue_execution_fence(bool block /*=false*/)
{
  auto future = legion_runtime_->issue_execution_fence(legion_context_);
  if (block) future.wait();
}

Legion::ProjectionID Runtime::get_projection(int32_t src_ndim, const proj::SymbolicPoint& point)
{
#ifdef DEBUG_LEGATE
  log_legate.debug() << "Query projection {src_ndim: " << src_ndim << ", point: " << point << "}";
#endif

  if (is_identity(src_ndim, point)) {
#ifdef DEBUG_LEGATE
    log_legate.debug() << "Identity projection {src_ndim: " << src_ndim << ", point: " << point
                       << "}";
#endif
    return 0;
  }

  ProjectionDesc key(src_ndim, point);
  auto finder = registered_projections_.find(key);
  if (registered_projections_.end() != finder) return finder->second;

  auto proj_id = core_context_->get_projection_id(next_projection_id_++);

  auto ndim = point.size();
  std::vector<int32_t> dims;
  std::vector<int32_t> weights;
  std::vector<int32_t> offsets;
  for (auto& expr : point.data()) {
    dims.push_back(expr.dim());
    weights.push_back(expr.weight());
    offsets.push_back(expr.offset());
  }
  legate_register_affine_projection_functor(
    src_ndim, ndim, dims.data(), weights.data(), offsets.data(), proj_id);
  registered_projections_[key] = proj_id;

#ifdef DEBUG_LEGATE
  log_legate.debug() << "Register projection " << proj_id << " {src_ndim: " << src_ndim
                     << ", point: " << point << "}";
#endif

  return proj_id;
}

Legion::ProjectionID Runtime::get_delinearizing_projection()
{
  return core_context_->get_projection_id(LEGATE_CORE_DELINEARIZE_PROJ_ID);
}

/*static*/ void Runtime::initialize(int32_t argc, char** argv)
{
  Legion::Runtime::initialize(&argc, &argv, true /*filter legion and realm args*/);
  Legion::Runtime::add_registration_callback(legate::core_library_bootstrapping_callback);
}

/*static*/ int32_t Runtime::start(int32_t argc, char** argv)
{
  return Legion::Runtime::start(argc, argv);
}

/*static*/ Runtime* Runtime::get_runtime() { return Runtime::runtime_; }

/*static*/ void Runtime::create_runtime(Legion::Runtime* legion_runtime)
{
  runtime_ = new Runtime(legion_runtime);
}

void initialize(int32_t argc, char** argv) { Runtime::initialize(argc, argv); }

void set_main_function(LegateMainFnPtr main_fn) { Core::main_fn = main_fn; }

int32_t start(int32_t argc, char** argv) { return Runtime::start(argc, argv); }

}  // namespace legate

extern "C" {

void legate_core_perform_registration()
{
  // Tell the runtime about our registration callback so we can register ourselves
  // Make sure it is global so this shared object always gets loaded on all nodes
  Legion::Runtime::perform_registration_callback(legate::core_library_registration_callback,
                                                 true /*global*/);
}
}<|MERGE_RESOLUTION|>--- conflicted
+++ resolved
@@ -174,7 +174,6 @@
   LEGATE_ABORT;
 }
 
-<<<<<<< HEAD
 /*static*/ void Core::retrieve_tunable(Legion::Context legion_context,
                                        Legion::Runtime* legion_runtime,
                                        LibraryContext* context)
@@ -184,30 +183,6 @@
   Core::has_socket_mem = fut.get_result<bool>();
 }
 
-namespace detail {
-
-struct RegistrationCallbackArgs {
-  Core::RegistrationCallback callback;
-};
-
-void invoke_legate_registration_callback(const Legion::RegistrationCallbackArgs& args)
-{
-  auto p_args = static_cast<RegistrationCallbackArgs*>(args.buffer.get_ptr());
-  p_args->callback();
-};
-
-}  // namespace detail
-
-/*static*/ void Core::perform_registration(RegistrationCallback callback)
-{
-  legate::detail::RegistrationCallbackArgs args{callback};
-  Legion::UntypedBuffer buffer(&args, sizeof(args));
-  Legion::Runtime::perform_registration_callback(
-    detail::invoke_legate_registration_callback, buffer, true /*global*/);
-}
-
-=======
->>>>>>> 78c61d83
 void register_legate_core_tasks(Legion::Machine machine,
                                 Legion::Runtime* runtime,
                                 const LibraryContext& context)
