--- conflicted
+++ resolved
@@ -145,11 +145,6 @@
                    exec_proc.id);
 }
 
-<<<<<<< HEAD
-void register_legate_core_tasks(Machine machine,
-                                Legion::Runtime* runtime,
-                                const LibraryContext& context)
-=======
 /*static*/ void Core::report_unexpected_exception(const char* task_name,
                                                   const legate::TaskException& e)
 {
@@ -162,8 +157,9 @@
   LEGATE_ABORT;
 }
 
-void register_legate_core_tasks(Machine machine, Runtime* runtime, const LibraryContext& context)
->>>>>>> 492599f9
+void register_legate_core_tasks(Machine machine,
+                                Legion::Runtime* runtime,
+                                const LibraryContext& context)
 {
   const TaskID toplevel_task_id  = context.get_task_id(LEGATE_CORE_TOPLEVEL_TASK_ID);
   const char* toplevel_task_name = "Legate Core Toplevel Task";
@@ -202,17 +198,12 @@
   comm::register_tasks(machine, runtime, context);
 }
 
-<<<<<<< HEAD
+extern void register_exception_reduction_op(Legion::Runtime* runtime,
+                                            const LibraryContext& context);
+
 /*static*/ void core_library_registration_callback(Machine machine,
                                                    Legion::Runtime* legion_runtime,
                                                    const std::set<Processor>& local_procs)
-=======
-extern void register_exception_reduction_op(Runtime* runtime, const LibraryContext& context);
-
-/*static*/ void core_registration_callback(Machine machine,
-                                           Runtime* runtime,
-                                           const std::set<Processor>& local_procs)
->>>>>>> 492599f9
 {
   Runtime::create_runtime(legion_runtime);
 
@@ -220,13 +211,9 @@
   config.max_tasks       = LEGATE_CORE_NUM_TASK_IDS;
   config.max_projections = LEGATE_CORE_MAX_FUNCTOR_ID;
   // We register one sharding functor for each new projection functor
-<<<<<<< HEAD
-  config.max_shardings = LEGATE_CORE_MAX_FUNCTOR_ID;
-=======
   config.max_shardings     = LEGATE_CORE_MAX_FUNCTOR_ID;
   config.max_reduction_ops = LEGATE_CORE_MAX_REDUCTION_OP_ID;
-  LibraryContext context(runtime, core_library_name, config);
->>>>>>> 492599f9
+  LibraryContext context(legion_runtime, core_library_name, config);
 
   auto runtime  = Runtime::get_runtime();
   auto core_lib = runtime->create_library(core_library_name, config);
@@ -234,6 +221,8 @@
   register_legate_core_tasks(machine, legion_runtime, *core_lib);
 
   register_legate_core_mapper(machine, legion_runtime, *core_lib);
+
+  register_exception_reduction_op(legion_runtime, context);
 
   register_legate_core_projection_functors(legion_runtime, *core_lib);
 
@@ -284,7 +273,6 @@
 
 LogicalRegion RegionManager::active_region() const { return regions_.back(); }
 
-<<<<<<< HEAD
 bool RegionManager::has_space() const { return regions_.size() > 0; }
 
 void RegionManager::create_region()
@@ -293,11 +281,6 @@
   auto fs = runtime_->create_field_space();
   regions_.push_back(runtime_->create_region(is, fs));
 }
-=======
-  register_exception_reduction_op(runtime, context);
-
-  register_legate_core_projection_functors(runtime, context);
->>>>>>> 492599f9
 
 std::pair<Legion::LogicalRegion, Legion::FieldID> RegionManager::allocate_field(size_t field_size)
 {
