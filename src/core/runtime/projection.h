--- conflicted
+++ resolved
@@ -18,13 +18,13 @@
 
 #include "legion.h"
 
-#include "core/runtime/context.h"
 #include "core/utilities/tuple.h"
 #include "core/utilities/typedefs.h"
 
 namespace legate {
 
-<<<<<<< HEAD
+class LibraryContext;
+
 namespace proj {
 
 class SymbolicExpr {
@@ -63,9 +63,6 @@
 bool is_identity(int32_t ndim, const SymbolicPoint& point);
 
 }  // namespace proj
-=======
-class LibraryContext;
->>>>>>> d252e79e
 
 // Interface for Legate projection functors
 class LegateProjectionFunctor : public Legion::ProjectionFunctor {
