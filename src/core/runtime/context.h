--- conflicted
+++ resolved
@@ -48,14 +48,9 @@
  public:
   virtual const char* what() const throw();
 
-<<<<<<< HEAD
-class Scalar;
-class Store;
-=======
  private:
   std::string error_message;
 };
->>>>>>> 77e0fb74
 
 /**
  * @ingroup runtime
@@ -226,14 +221,6 @@
  private:
   Legion::Runtime* runtime_;
   const std::string library_name_;
-<<<<<<< HEAD
-  ResourceScope task_scope_;
-  ResourceScope mapper_scope_;
-  ResourceScope redop_scope_;
-  ResourceScope proj_scope_;
-  ResourceScope shard_scope_;
-  std::unordered_map<int64_t, std::string> task_names_;
-=======
   ResourceIdScope task_scope_;
   ResourceIdScope redop_scope_;
   ResourceIdScope proj_scope_;
@@ -243,7 +230,6 @@
   Legion::MapperID mapper_id_;
   std::unique_ptr<mapping::Mapper> mapper_;
   std::unordered_map<int64_t, std::unique_ptr<TaskInfo>> tasks_;
->>>>>>> 77e0fb74
 };
 
 /**
