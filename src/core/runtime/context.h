--- conflicted
+++ resolved
@@ -16,11 +16,8 @@
 
 #pragma once
 
-<<<<<<< HEAD
+#include <memory>
 #include <unordered_map>
-=======
-#include <memory>
->>>>>>> 02bb2be5
 
 #include "legion.h"
 // Must be included after legion.h
@@ -109,16 +106,12 @@
   bool valid_sharding_id(Legion::ShardingID shard_id) const;
 
  public:
-<<<<<<< HEAD
   void record_task_name(int64_t local_task_id, const std::string& task_name);
   const std::string& get_task_name(int64_t local_task_id) const;
-  void register_mapper(mapping::BaseMapper* mapper, int64_t local_mapper_id = 0) const;
-=======
   template <typename REDOP>
   void register_reduction_operator();
   void register_mapper(std::unique_ptr<mapping::LegateMapper> mapper,
                        int64_t local_mapper_id = 0) const;
->>>>>>> 02bb2be5
 
  private:
   Legion::Runtime* runtime_;
