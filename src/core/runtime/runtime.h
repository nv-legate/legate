/* Copyright 2021-2022 NVIDIA Corporation
 *
 * Licensed under the Apache License, Version 2.0 (the "License");
 * you may not use this file except in compliance with the License.
 * You may obtain a copy of the License at
 *
 *     http://www.apache.org/licenses/LICENSE-2.0
 *
 * Unless required by applicable law or agreed to in writing, software
 * distributed under the License is distributed on an "AS IS" BASIS,
 * WITHOUT WARRANTIES OR CONDITIONS OF ANY KIND, either express or implied.
 * See the License for the specific language governing permissions and
 * limitations under the License.
 *
 */

#pragma once

#include <memory>

#include "legion.h"

#include "core/data/store.h"
#include "core/legate_c.h"
#include "core/runtime/context.h"
#include "core/task/exception.h"
#include "core/utilities/tuple.h"
#include "core/utilities/typedefs.h"

namespace legate {

extern uint32_t extract_env(const char* env_name,
                            const uint32_t default_value,
                            const uint32_t test_value);

struct Core {
 public:
  static void parse_config(void);
  static void shutdown(void);
  static void show_progress(const Legion::Task* task,
                            Legion::Context ctx,
<<<<<<< HEAD
                            Legion::Runtime* runtime,
                            const char* task_name);
  static void report_unexpected_exception(const char* task_name, const legate::TaskException& e);
  static void retrieve_tunable(Legion::Context legion_context,
                               Legion::Runtime* legion_runtime,
                               LibraryContext* context);
=======
                            Legion::Runtime* runtime);
  static void report_unexpected_exception(const Legion::Task* task, const legate::TaskException& e);

 public:
  using RegistrationCallback = void (*)();
  static void perform_registration(RegistrationCallback callback);
>>>>>>> 02bb2be5

 public:
  // Configuration settings
  static bool show_progress_requested;
  static bool use_empty_task;
  static bool synchronize_stream_view;
  static bool log_mapping_decisions;
  static bool has_socket_mem;
  static bool standalone;
  static LegateMainFnPtr main_fn;
};

class FieldManager;
class LogicalRegionField;
class LogicalStore;
class Operation;
class PartitioningFunctor;
class RegionManager;
class ResourceConfig;
class Runtime;
class Task;
class Tiling;

class PartitionManager {
 public:
  PartitionManager(Runtime* runtime, const LibraryContext* context);

 public:
  tuple<size_t> compute_launch_shape(const tuple<size_t>& shape);
  tuple<size_t> compute_tile_shape(const tuple<size_t>& extents, const tuple<size_t>& launch_shape);

 public:
  Legion::IndexPartition find_index_partition(const Legion::IndexSpace& index_space,
                                              const Tiling& tiling) const;
  void record_index_partition(const Legion::IndexSpace& index_space,
                              const Tiling& tiling,
                              const Legion::IndexPartition& index_partition);

 private:
  int32_t num_pieces_;
  int64_t min_shard_volume_;
  std::vector<size_t> piece_factors_;

 private:
  using TilingCacheKey = std::pair<Legion::IndexSpace, Tiling>;
  std::map<TilingCacheKey, Legion::IndexPartition> tiling_cache_;
};

class Runtime {
 public:
  Runtime(Legion::Runtime* legion_runtime);
  ~Runtime();

 public:
  friend void initialize(int32_t argc, char** argv);
  friend int32_t start(int32_t argc, char** argv);

 public:
  LibraryContext* find_library(const std::string& library_name, bool can_fail = false) const;
  LibraryContext* create_library(const std::string& library_name, const ResourceConfig& config);

 public:
  void post_startup_initialization(Legion::Context legion_context);

 public:
  template <typename T>
  T get_tunable(const LibraryContext* context, int64_t tunable_id, int64_t mapper_id = 0);

 public:
  std::unique_ptr<Task> create_task(LibraryContext* library,
                                    int64_t task_id,
                                    int64_t mapper_id = 0);
  void submit(std::unique_ptr<Operation> op);

 public:
  LogicalStore create_store(LegateTypeCode code, int32_t dim = 1);
  LogicalStore create_store(std::vector<size_t> extents, LegateTypeCode code);
  LogicalStore create_store(const Scalar& scalar);
  uint64_t get_unique_store_id();

 public:
  std::shared_ptr<LogicalRegionField> create_region_field(const tuple<size_t>& extents,
                                                          LegateTypeCode code);
  std::shared_ptr<LogicalRegionField> import_region_field(Legion::LogicalRegion region,
                                                          Legion::FieldID field_id,
                                                          LegateTypeCode code);
  RegionField map_region_field(LibraryContext* context, const LogicalRegionField* region_field);
  void unmap_physical_region(Legion::PhysicalRegion pr);

 public:
  RegionManager* find_or_create_region_manager(const Legion::Domain& shape);
  FieldManager* find_or_create_field_manager(const Legion::Domain& shape, LegateTypeCode code);
  PartitionManager* partition_manager() const;

 public:
  Legion::IndexSpace find_or_create_index_space(const Legion::Domain& shape);
  Legion::IndexPartition create_restricted_partition(const Legion::IndexSpace& index_space,
                                                     const Legion::IndexSpace& color_space,
                                                     Legion::PartitionKind kind,
                                                     const Legion::DomainTransform& transform,
                                                     const Legion::Domain& extent);
  Legion::FieldSpace create_field_space();
  Legion::LogicalRegion create_region(const Legion::IndexSpace& index_space,
                                      const Legion::FieldSpace& field_space);
  Legion::LogicalPartition create_logical_partition(const Legion::LogicalRegion& logical_region,
                                                    const Legion::IndexPartition& index_partition);
  Legion::Future create_future(const void* data, size_t datalen) const;
  Legion::FieldID allocate_field(const Legion::FieldSpace& field_space, size_t field_size);
  Legion::Domain get_index_space_domain(const Legion::IndexSpace& index_space) const;

 public:
  std::shared_ptr<LogicalStore> dispatch(
    Legion::TaskLauncher* launcher,
    std::vector<Legion::OutputRequirement>* output_requirements = nullptr);
  std::shared_ptr<LogicalStore> dispatch(
    Legion::IndexTaskLauncher* launcher,
    std::vector<Legion::OutputRequirement>* output_requirements = nullptr);

 public:
  void issue_execution_fence(bool block = false);

 public:
  Legion::ProjectionID get_projection(int32_t src_ndim, const proj::SymbolicPoint& point);
  Legion::ProjectionID get_delinearizing_projection();

 private:
  void schedule(std::vector<std::unique_ptr<Operation>> operations);

 public:
  static void initialize(int32_t argc, char** argv);
  static int32_t start(int32_t argc, char** argv);
  static Runtime* get_runtime();
  static void create_runtime(Legion::Runtime* legion_runtime);

 private:
  static Runtime* runtime_;

 private:
  Legion::Runtime* legion_runtime_;
  Legion::Context legion_context_{nullptr};
  LibraryContext* core_context_{nullptr};

 private:
  std::map<std::pair<Legion::Domain, LegateTypeCode>, FieldManager*> field_managers_;
  std::map<Legion::Domain, RegionManager*> region_managers_;
  PartitionManager* partition_manager_{nullptr};

 private:
  std::map<Legion::Domain, Legion::IndexSpace> index_spaces_;

 private:
  using ProjectionDesc = std::pair<int32_t, proj::SymbolicPoint>;
  int64_t next_projection_id_{LEGATE_CORE_FIRST_DYNAMIC_FUNCTOR_ID};
  std::map<ProjectionDesc, Legion::ProjectionID> registered_projections_;

 private:
  std::vector<std::unique_ptr<Operation>> operations_;
  size_t window_size_{1};
  uint64_t next_unique_id_{0};

 private:
  using RegionFieldID = std::pair<Legion::LogicalRegion, Legion::FieldID>;
  std::map<RegionFieldID, Legion::PhysicalRegion> inline_mapped_;
  uint64_t next_store_id_{1};

 private:
  std::map<std::string, LibraryContext*> libraries_;
};

void initialize(int32_t argc, char** argv);

void set_main_function(LegateMainFnPtr p_main);

int32_t start(int32_t argc, char** argv);

}  // namespace legate

#include "core/runtime/runtime.inl"<|MERGE_RESOLUTION|>--- conflicted
+++ resolved
@@ -39,21 +39,15 @@
   static void shutdown(void);
   static void show_progress(const Legion::Task* task,
                             Legion::Context ctx,
-<<<<<<< HEAD
-                            Legion::Runtime* runtime,
-                            const char* task_name);
-  static void report_unexpected_exception(const char* task_name, const legate::TaskException& e);
+                            Legion::Runtime* runtime);
+  static void report_unexpected_exception(const Legion::Task* task, const legate::TaskException& e);
   static void retrieve_tunable(Legion::Context legion_context,
                                Legion::Runtime* legion_runtime,
                                LibraryContext* context);
-=======
-                            Legion::Runtime* runtime);
-  static void report_unexpected_exception(const Legion::Task* task, const legate::TaskException& e);
 
  public:
   using RegistrationCallback = void (*)();
   static void perform_registration(RegistrationCallback callback);
->>>>>>> 02bb2be5
 
  public:
   // Configuration settings
