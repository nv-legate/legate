--- conflicted
+++ resolved
@@ -99,17 +99,10 @@
   auto redop_id         = unpack<int32_t>();
 
   if (is_future) {
-<<<<<<< HEAD
     auto fut = unpack<detail::FutureWrapper>();
-    if (redop_id != -1 && !first_task_) fut.initialize_with_identity(redop_id);
+    if (redop_id != -1 && !fut.valid()) fut.initialize_with_identity(redop_id);
     return std::make_shared<detail::Store>(
       dim, std::move(type), redop_id, fut, std::move(transform));
-=======
-    auto redop_id = unpack<int32_t>();
-    auto fut      = unpack<FutureWrapper>();
-    if (redop_id != -1 && !fut.valid()) fut.initialize_with_identity(redop_id);
-    value = Store(dim, std::move(type), redop_id, fut, std::move(transform));
->>>>>>> 74bc4a30
   } else if (!is_output_region) {
     auto rf = unpack<detail::RegionField>();
     return std::make_shared<detail::Store>(
@@ -127,26 +120,11 @@
   auto read_only    = unpack<bool>();
   auto future_index = unpack<int32_t>();
   auto field_size   = unpack<uint32_t>();
-<<<<<<< HEAD
   auto domain       = unpack<Domain>();
 
   auto has_storage      = future_index >= 0;
   Legion::Future future = has_storage ? futures_[future_index] : Legion::Future();
-  value = detail::FutureWrapper(read_only, field_size, domain, future, has_storage && first_task_);
-=======
-
-  auto point = unpack<std::vector<int64_t>>();
-  Domain domain;
-  domain.dim = static_cast<int32_t>(point.size());
-  for (int32_t idx = 0; idx < domain.dim; ++idx) {
-    domain.rect_data[idx]              = 0;
-    domain.rect_data[idx + domain.dim] = point[idx] - 1;
-  }
-
-  auto has_storage      = future_index >= 0;
-  Legion::Future future = has_storage ? futures_[future_index] : Legion::Future();
-  value                 = FutureWrapper(read_only, field_size, domain, future, has_storage);
->>>>>>> 74bc4a30
+  value                 = detail::FutureWrapper(read_only, field_size, domain, future, has_storage);
 }
 
 void TaskDeserializer::_unpack(detail::RegionField& value)
@@ -281,21 +259,8 @@
   unpack<bool>();
   auto future_index = unpack<int32_t>();
   unpack<uint32_t>();
-<<<<<<< HEAD
   auto domain = unpack<Domain>();
   value       = detail::FutureWrapper(future_index, domain);
-=======
-
-  auto point = unpack<std::vector<int64_t>>();
-  Domain domain;
-  domain.dim = static_cast<int32_t>(point.size());
-  for (int32_t idx = 0; idx < domain.dim; ++idx) {
-    domain.rect_data[idx]              = 0;
-    domain.rect_data[idx + domain.dim] = point[idx] - 1;
-  }
-
-  value = FutureWrapper(future_index, domain);
->>>>>>> 74bc4a30
 }
 
 void TaskDeserializer::_unpack(detail::RegionField& value, bool is_output_region)
