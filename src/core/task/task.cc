/* Copyright 2021-2022 NVIDIA Corporation
 *
 * Licensed under the Apache License, Version 2.0 (the "License");
 * you may not use this file except in compliance with the License.
 * You may obtain a copy of the License at
 *
 *     http://www.apache.org/licenses/LICENSE-2.0
 *
 * Unless required by applicable law or agreed to in writing, software
 * distributed under the License is distributed on an "AS IS" BASIS,
 * WITHOUT WARRANTIES OR CONDITIONS OF ANY KIND, either express or implied.
 * See the License for the specific language governing permissions and
 * limitations under the License.
 *
 */

#include "core/task/task.h"

#include <cxxabi.h>

#include "realm/faults.h"

#include "core/runtime/context.h"
#include "core/runtime/runtime.h"
#include "core/task/exception.h"
#include "core/task/registrar.h"
#include "core/task/return.h"
#include "core/utilities/deserializer.h"
#include "core/utilities/nvtx_help.h"
#include "core/utilities/typedefs.h"

namespace legate {
namespace detail {

std::string generate_task_name(const std::type_info& ti)
{
  std::string result;
  int status      = 0;
  char* demangled = abi::__cxa_demangle(ti.name(), 0, 0, &status);
  result          = demangled;
  free(demangled);
  return std::move(result);
}

<<<<<<< HEAD
void LegateTaskRegistrar::register_all_tasks(Legion::Runtime* runtime, LibraryContext& context)
{
  // Do all our registrations
  for (auto& task : pending_task_variants_) {
    context.record_task_name(task.task_id, task.task_name);
    task.task_id =
      context.get_task_id(task.task_id);  // Convert a task local task id to a global id
    // Attach the task name too for debugging
    runtime->attach_name(task.task_id, task.task_name, false /*mutable*/, true /*local only*/);
    runtime->register_task_variant(task, task.descriptor, nullptr, 0, task.ret_size, task.var);
=======
void task_wrapper(VariantImpl variant_impl,
                  const char* task_name,
                  const void* args,
                  size_t arglen,
                  const void* userdata,
                  size_t userlen,
                  Processor p)

{
  // Legion preamble
  const Legion::Task* task;
  const std::vector<Legion::PhysicalRegion>* regions;
  Legion::Context legion_context;
  Legion::Runtime* runtime;
  Legion::Runtime::legion_task_preamble(args, arglen, p, task, regions, legion_context, runtime);

#ifdef LEGATE_USE_CUDA
  nvtx::Range auto_range(task_name);
#endif

  Core::show_progress(task, legion_context, runtime);

  TaskContext context(task, *regions, legion_context, runtime);

  ReturnValues return_values{};
  try {
    if (!Core::use_empty_task) (*variant_impl)(context);
    return_values = context.pack_return_values();
  } catch (legate::TaskException& e) {
    if (context.can_raise_exception()) {
      context.make_all_unbound_stores_empty();
      return_values = context.pack_return_values_with_exception(e.index(), e.error_message());
    } else
      // If a Legate exception is thrown by a task that does not declare any exception,
      // this is a bug in the library that needs to be reported to the developer
      Core::report_unexpected_exception(task, e);
>>>>>>> 02bb2be5
  }

  // Legion postamble
  return_values.finalize(legion_context);
}

}  // namespace detail
}  // namespace legate<|MERGE_RESOLUTION|>--- conflicted
+++ resolved
@@ -42,18 +42,6 @@
   return std::move(result);
 }
 
-<<<<<<< HEAD
-void LegateTaskRegistrar::register_all_tasks(Legion::Runtime* runtime, LibraryContext& context)
-{
-  // Do all our registrations
-  for (auto& task : pending_task_variants_) {
-    context.record_task_name(task.task_id, task.task_name);
-    task.task_id =
-      context.get_task_id(task.task_id);  // Convert a task local task id to a global id
-    // Attach the task name too for debugging
-    runtime->attach_name(task.task_id, task.task_name, false /*mutable*/, true /*local only*/);
-    runtime->register_task_variant(task, task.descriptor, nullptr, 0, task.ret_size, task.var);
-=======
 void task_wrapper(VariantImpl variant_impl,
                   const char* task_name,
                   const void* args,
@@ -90,7 +78,6 @@
       // If a Legate exception is thrown by a task that does not declare any exception,
       // this is a bug in the library that needs to be reported to the developer
       Core::report_unexpected_exception(task, e);
->>>>>>> 02bb2be5
   }
 
   // Legion postamble
