/* Copyright 2021-2022 NVIDIA Corporation
 *
 * Licensed under the Apache License, Version 2.0 (the "License");
 * you may not use this file except in compliance with the License.
 * You may obtain a copy of the License at
 *
 *     http://www.apache.org/licenses/LICENSE-2.0
 *
 * Unless required by applicable law or agreed to in writing, software
 * distributed under the License is distributed on an "AS IS" BASIS,
 * WITHOUT WARRANTIES OR CONDITIONS OF ANY KIND, either express or implied.
 * See the License for the specific language governing permissions and
 * limitations under the License.
 *
 */

#include "core/task/task.h"

#include <cxxabi.h>

#include "realm/faults.h"

#include "core/runtime/context.h"
#include "core/runtime/runtime.h"
#include "core/task/exception.h"
#include "core/task/registrar.h"
#include "core/task/return.h"
#include "core/utilities/deserializer.h"
#include "core/utilities/nvtx_help.h"
#include "core/utilities/typedefs.h"

namespace legate::detail {

std::string generate_task_name(const std::type_info& ti)
{
  std::string result;
  int status      = 0;
  char* demangled = abi::__cxa_demangle(ti.name(), 0, 0, &status);
  result          = demangled;
  free(demangled);
  return result;
}

void task_wrapper(VariantImpl variant_impl,
                  const std::string& task_name,
                  const void* args,
                  size_t arglen,
                  const void* userdata,
                  size_t userlen,
                  Processor p)

{
  // Legion preamble
  const Legion::Task* task;
  const std::vector<Legion::PhysicalRegion>* regions;
  Legion::Context legion_context;
  Legion::Runtime* runtime;
  Legion::Runtime::legion_task_preamble(args, arglen, p, task, regions, legion_context, runtime);

#ifdef LEGATE_USE_CUDA
  std::stringstream ss;
  ss << task_name;
<<<<<<< HEAD
  if (!task->get_provenance_string().empty()) ss << " @ " + task->get_provenance_string();
  std::string msg = std::move(ss).str();
=======
  if (!task->get_provenance_string().empty()) ss << " : " + task->get_provenance_string();
  std::string msg = ss.str();
>>>>>>> ac75ac05
  nvtx::Range auto_range(msg.c_str());
#endif

  Core::show_progress(task, legion_context, runtime);

  TaskContext context(task, *regions, legion_context, runtime);

  ReturnValues return_values{};
  try {
    if (!Core::use_empty_task) (*variant_impl)(context);
    return_values = context.pack_return_values();
  } catch (legate::TaskException& e) {
    if (context.can_raise_exception()) {
      context.make_all_unbound_stores_empty();
      return_values = context.pack_return_values_with_exception(e.index(), e.error_message());
    } else
      // If a Legate exception is thrown by a task that does not declare any exception,
      // this is a bug in the library that needs to be reported to the developer
      Core::report_unexpected_exception(task, e);
  }

  // Legion postamble
  return_values.finalize(legion_context);
}

}  // namespace legate::detail<|MERGE_RESOLUTION|>--- conflicted
+++ resolved
@@ -60,13 +60,8 @@
 #ifdef LEGATE_USE_CUDA
   std::stringstream ss;
   ss << task_name;
-<<<<<<< HEAD
-  if (!task->get_provenance_string().empty()) ss << " @ " + task->get_provenance_string();
-  std::string msg = std::move(ss).str();
-=======
   if (!task->get_provenance_string().empty()) ss << " : " + task->get_provenance_string();
   std::string msg = ss.str();
->>>>>>> ac75ac05
   nvtx::Range auto_range(msg.c_str());
 #endif
 
