/* Copyright 2021-2022 NVIDIA Corporation
 *
 * Licensed under the Apache License, Version 2.0 (the "License");
 * you may not use this file except in compliance with the License.
 * You may obtain a copy of the License at
 *
 *     http://www.apache.org/licenses/LICENSE-2.0
 *
 * Unless required by applicable law or agreed to in writing, software
 * distributed under the License is distributed on an "AS IS" BASIS,
 * WITHOUT WARRANTIES OR CONDITIONS OF ANY KIND, either express or implied.
 * See the License for the specific language governing permissions and
 * limitations under the License.
 *
 */

#pragma once

#include "core/task/variant.h"
#include "core/utilities/typedefs.h"

/**
 * @file
 * @brief Class definition fo legate::LegateTask
 */
namespace legate {

<<<<<<< HEAD
// We're going to allow for each task to use only up to 341 scalar output stores
constexpr size_t LEGATE_MAX_SIZE_SCALAR_RETURN = 4096;

/**
 * @brief A helper class for specifying variant options
 */
struct VariantOptions {
  /**
   * @brief If the flag is `true`, the variant launches no subtasks. `true` by default.
   */
  bool leaf{true};
  bool inner{false};
  bool idempotent{false};
  /**
   * @brief If the flag is `true`, the variant needs a concurrent task launch. `false` by default.
   */
  bool concurrent{false};
  /**
   * @brief Maximum aggregate size for scalar output values. 4096 by default.
   */
  size_t return_size{LEGATE_MAX_SIZE_SCALAR_RETURN};

  /**
   * @brief Changes the value of the `leaf` flag
   *
   * @param `_leaf` A new value for the `leaf` flag
   */
  VariantOptions& with_leaf(bool _leaf)
  {
    leaf = _leaf;
    return *this;
  }
  VariantOptions& with_inner(bool _inner)
  {
    inner = _inner;
    return *this;
  }
  VariantOptions& with_idempotent(bool _idempotent)
  {
    idempotent = _idempotent;
    return *this;
  }
  /**
   * @brief Changes the value of the `concurrent` flag
   *
   * @param `_concurrent` A new value for the `concurrent` flag
   */
  VariantOptions& with_concurrent(bool _concurrent)
  {
    concurrent = _concurrent;
    return *this;
  }
  /**
   * @brief Sets a maximum aggregate size for scalar output values
   *
   * @param `_return_size` A new maximum aggregate size for scalar output values
   */
  VariantOptions& with_return_size(size_t _return_size)
  {
    return_size = _return_size;
    return *this;
  }
};

/**
 * @brief A base class for Legate task implementations
 *
 * Any Legate task must inherit legate::LegateTask directly of transitively. Curently, each task
 * can have up to three variants and the variants need to be static member functions of the class
 * under the following names:
 *
 *   - `cpu_variant`: CPU implementation of the task
 *   - `gpu_variant`: GPU implementation of the task
 *   - `omp_variant`: OpenMP implementation of the task
 *
 * Tasks must have at least one variant, and all task variants must be semantically equivalent
 * (modulo some minor rounding errors due to floating point imprecision).
 */
template <typename T>
class LegateTask {
 public:
  /**
   * @brief Function signature for task variants. Each task variant must be a function of this type.
   */
  using LegateVariantImpl = void (*)(TaskContext&);

 protected:
  // Helper class for checking for various kinds of variants
  using __no  = int8_t[1];
  using __yes = int8_t[2];
  struct HasCPUVariant {
    template <typename U>
    static __yes& test(decltype(&U::cpu_variant));
    template <typename U>
    static __no& test(...);
    static const bool value = (sizeof(test<T>(0)) == sizeof(__yes));
  };
  struct HasOMPVariant {
    template <typename U>
    static __yes& test(decltype(&U::omp_variant));
    template <typename U>
    static __no& test(...);
    static const bool value = (sizeof(test<T>(0)) == sizeof(__yes));
  };
  struct HasGPUVariant {
    template <typename U>
    static __yes& test(decltype(&U::gpu_variant));
    template <typename U>
    static __no& test(...);
    static const bool value = (sizeof(test<T>(0)) == sizeof(__yes));
  };
=======
class TaskContext;

using VariantImpl = void (*)(TaskContext&);

template <typename T>
struct LegateTask {
  // Exports the base class so we can access it via subclass T
  using BASE = LegateTask<T>;
>>>>>>> cb65d91c

  static void register_variants(
    const std::map<LegateVariantCode, VariantOptions>& all_options = {});

 private:
  template <typename, template <typename...> typename, bool>
  friend struct detail::RegisterVariantImpl;

  // A wrapper that wraps all Legate task variant implementations. Provides
  // common functionalities and instrumentations
  template <VariantImpl VARIANT_IMPL>
  static void legate_task_wrapper(
    const void* args, size_t arglen, const void* userdata, size_t userlen, Processor p);

  // A helper to register a single task variant
  template <VariantImpl VARIANT_IMPL>
  static void register_variant(Legion::ExecutionConstraintSet& execution_constraints,
                               Legion::TaskLayoutConstraintSet& layout_constraints,
                               LegateVariantCode var,
<<<<<<< HEAD
                               Legion::Processor::Kind kind,
                               const VariantOptions& options)
  {
    // Construct the code descriptor for this task so that the library
    // can register it later when it is ready
    Legion::CodeDescriptor desc(legate_task_wrapper<TASK_PTR>);
    auto task_id = T::TASK_ID;

    T::Registrar::record_variant(
      task_id, T::task_name(), desc, execution_constraints, layout_constraints, var, kind, options);
  }
  /**
   * @brief Registers all task variants of the task. The client can optionally specifies
   * variant options.
   *
   * @all_options Options for task variants. Variants with no entires in `all_options` will use
   * the default set of options
   */
  static void register_variants(
    const std::map<LegateVariantCode, VariantOptions>& all_options = {});
};

template <typename T, typename BASE, bool HAS_CPU>
class RegisterCPUVariant {
 public:
  static void register_variant(const VariantOptions& options)
  {
    Legion::ExecutionConstraintSet execution_constraints;
    Legion::TaskLayoutConstraintSet layout_constraints;
    BASE::template register_variant<T::cpu_variant>(execution_constraints,
                                                    layout_constraints,
                                                    LEGATE_CPU_VARIANT,
                                                    Legion::Processor::LOC_PROC,
                                                    options);
  }
};

template <typename T, typename BASE>
class RegisterCPUVariant<T, BASE, false> {
 public:
  static void register_variant(const VariantOptions& options)
  {
    // Do nothing
  }
};

template <typename T, typename BASE, bool HAS_OPENMP>
class RegisterOMPVariant {
 public:
  static void register_variant(const VariantOptions& options)
  {
    Legion::ExecutionConstraintSet execution_constraints;
    Legion::TaskLayoutConstraintSet layout_constraints;
    BASE::template register_variant<T::omp_variant>(execution_constraints,
                                                    layout_constraints,
                                                    LEGATE_OMP_VARIANT,
                                                    Legion::Processor::OMP_PROC,
                                                    options);
  }
};

template <typename T, typename BASE>
class RegisterOMPVariant<T, BASE, false> {
 public:
  static void register_variant(const VariantOptions& options)
  {
    // Do nothing
  }
};

template <typename T, typename BASE, bool HAS_GPU>
class RegisterGPUVariant {
 public:
  static void register_variant(const VariantOptions& options)
  {
    Legion::ExecutionConstraintSet execution_constraints;
    Legion::TaskLayoutConstraintSet layout_constraints;
    BASE::template register_variant<T::gpu_variant>(execution_constraints,
                                                    layout_constraints,
                                                    LEGATE_GPU_VARIANT,
                                                    Legion::Processor::TOC_PROC,
                                                    options);
  }
};
=======
                               Processor::Kind kind,
                               const VariantOptions& options);
>>>>>>> cb65d91c

  static const char* task_name();
};

}  // namespace legate

#include "core/task/task.inl"<|MERGE_RESOLUTION|>--- conflicted
+++ resolved
@@ -25,70 +25,12 @@
  */
 namespace legate {
 
-<<<<<<< HEAD
-// We're going to allow for each task to use only up to 341 scalar output stores
-constexpr size_t LEGATE_MAX_SIZE_SCALAR_RETURN = 4096;
+class TaskContext;
 
 /**
- * @brief A helper class for specifying variant options
+ * @brief Function signature for task variants. Each task variant must be a function of this type.
  */
-struct VariantOptions {
-  /**
-   * @brief If the flag is `true`, the variant launches no subtasks. `true` by default.
-   */
-  bool leaf{true};
-  bool inner{false};
-  bool idempotent{false};
-  /**
-   * @brief If the flag is `true`, the variant needs a concurrent task launch. `false` by default.
-   */
-  bool concurrent{false};
-  /**
-   * @brief Maximum aggregate size for scalar output values. 4096 by default.
-   */
-  size_t return_size{LEGATE_MAX_SIZE_SCALAR_RETURN};
-
-  /**
-   * @brief Changes the value of the `leaf` flag
-   *
-   * @param `_leaf` A new value for the `leaf` flag
-   */
-  VariantOptions& with_leaf(bool _leaf)
-  {
-    leaf = _leaf;
-    return *this;
-  }
-  VariantOptions& with_inner(bool _inner)
-  {
-    inner = _inner;
-    return *this;
-  }
-  VariantOptions& with_idempotent(bool _idempotent)
-  {
-    idempotent = _idempotent;
-    return *this;
-  }
-  /**
-   * @brief Changes the value of the `concurrent` flag
-   *
-   * @param `_concurrent` A new value for the `concurrent` flag
-   */
-  VariantOptions& with_concurrent(bool _concurrent)
-  {
-    concurrent = _concurrent;
-    return *this;
-  }
-  /**
-   * @brief Sets a maximum aggregate size for scalar output values
-   *
-   * @param `_return_size` A new maximum aggregate size for scalar output values
-   */
-  VariantOptions& with_return_size(size_t _return_size)
-  {
-    return_size = _return_size;
-    return *this;
-  }
-};
+using VariantImpl = void (*)(TaskContext&);
 
 /**
  * @brief A base class for Legate task implementations
@@ -105,48 +47,9 @@
  * (modulo some minor rounding errors due to floating point imprecision).
  */
 template <typename T>
-class LegateTask {
- public:
-  /**
-   * @brief Function signature for task variants. Each task variant must be a function of this type.
-   */
-  using LegateVariantImpl = void (*)(TaskContext&);
-
- protected:
-  // Helper class for checking for various kinds of variants
-  using __no  = int8_t[1];
-  using __yes = int8_t[2];
-  struct HasCPUVariant {
-    template <typename U>
-    static __yes& test(decltype(&U::cpu_variant));
-    template <typename U>
-    static __no& test(...);
-    static const bool value = (sizeof(test<T>(0)) == sizeof(__yes));
-  };
-  struct HasOMPVariant {
-    template <typename U>
-    static __yes& test(decltype(&U::omp_variant));
-    template <typename U>
-    static __no& test(...);
-    static const bool value = (sizeof(test<T>(0)) == sizeof(__yes));
-  };
-  struct HasGPUVariant {
-    template <typename U>
-    static __yes& test(decltype(&U::gpu_variant));
-    template <typename U>
-    static __no& test(...);
-    static const bool value = (sizeof(test<T>(0)) == sizeof(__yes));
-  };
-=======
-class TaskContext;
-
-using VariantImpl = void (*)(TaskContext&);
-
-template <typename T>
 struct LegateTask {
   // Exports the base class so we can access it via subclass T
   using BASE = LegateTask<T>;
->>>>>>> cb65d91c
 
   static void register_variants(
     const std::map<LegateVariantCode, VariantOptions>& all_options = {});
@@ -166,95 +69,8 @@
   static void register_variant(Legion::ExecutionConstraintSet& execution_constraints,
                                Legion::TaskLayoutConstraintSet& layout_constraints,
                                LegateVariantCode var,
-<<<<<<< HEAD
-                               Legion::Processor::Kind kind,
-                               const VariantOptions& options)
-  {
-    // Construct the code descriptor for this task so that the library
-    // can register it later when it is ready
-    Legion::CodeDescriptor desc(legate_task_wrapper<TASK_PTR>);
-    auto task_id = T::TASK_ID;
-
-    T::Registrar::record_variant(
-      task_id, T::task_name(), desc, execution_constraints, layout_constraints, var, kind, options);
-  }
-  /**
-   * @brief Registers all task variants of the task. The client can optionally specifies
-   * variant options.
-   *
-   * @all_options Options for task variants. Variants with no entires in `all_options` will use
-   * the default set of options
-   */
-  static void register_variants(
-    const std::map<LegateVariantCode, VariantOptions>& all_options = {});
-};
-
-template <typename T, typename BASE, bool HAS_CPU>
-class RegisterCPUVariant {
- public:
-  static void register_variant(const VariantOptions& options)
-  {
-    Legion::ExecutionConstraintSet execution_constraints;
-    Legion::TaskLayoutConstraintSet layout_constraints;
-    BASE::template register_variant<T::cpu_variant>(execution_constraints,
-                                                    layout_constraints,
-                                                    LEGATE_CPU_VARIANT,
-                                                    Legion::Processor::LOC_PROC,
-                                                    options);
-  }
-};
-
-template <typename T, typename BASE>
-class RegisterCPUVariant<T, BASE, false> {
- public:
-  static void register_variant(const VariantOptions& options)
-  {
-    // Do nothing
-  }
-};
-
-template <typename T, typename BASE, bool HAS_OPENMP>
-class RegisterOMPVariant {
- public:
-  static void register_variant(const VariantOptions& options)
-  {
-    Legion::ExecutionConstraintSet execution_constraints;
-    Legion::TaskLayoutConstraintSet layout_constraints;
-    BASE::template register_variant<T::omp_variant>(execution_constraints,
-                                                    layout_constraints,
-                                                    LEGATE_OMP_VARIANT,
-                                                    Legion::Processor::OMP_PROC,
-                                                    options);
-  }
-};
-
-template <typename T, typename BASE>
-class RegisterOMPVariant<T, BASE, false> {
- public:
-  static void register_variant(const VariantOptions& options)
-  {
-    // Do nothing
-  }
-};
-
-template <typename T, typename BASE, bool HAS_GPU>
-class RegisterGPUVariant {
- public:
-  static void register_variant(const VariantOptions& options)
-  {
-    Legion::ExecutionConstraintSet execution_constraints;
-    Legion::TaskLayoutConstraintSet layout_constraints;
-    BASE::template register_variant<T::gpu_variant>(execution_constraints,
-                                                    layout_constraints,
-                                                    LEGATE_GPU_VARIANT,
-                                                    Legion::Processor::TOC_PROC,
-                                                    options);
-  }
-};
-=======
                                Processor::Kind kind,
                                const VariantOptions& options);
->>>>>>> cb65d91c
 
   static const char* task_name();
 };
