/* Copyright 2022 NVIDIA Corporation
 *
 * Licensed under the Apache License, Version 2.0 (the "License");
 * you may not use this file except in compliance with the License.
 * You may obtain a copy of the License at
 *
 *     http://www.apache.org/licenses/LICENSE-2.0
 *
 * Unless required by applicable law or agreed to in writing, software
 * distributed under the License is distributed on an "AS IS" BASIS,
 * WITHOUT WARRANTIES OR CONDITIONS OF ANY KIND, either express or implied.
 * See the License for the specific language governing permissions and
 * limitations under the License.
 *
 */

#include <assert.h>
#include <limits.h>
#include <pthread.h>
#include <stdio.h>
#include <string.h>
#include <atomic>
#include <cstdlib>
#include <unordered_map>

#ifndef LEGATE_USE_GASNET
#include <stdint.h>
#endif

#include "coll.h"
#include "legate.h"
#include "legion.h"

namespace legate {
namespace comm {
namespace coll {

using namespace Legion;
Logger log_coll("coll");

#ifdef LEGATE_USE_GASNET

enum CollTag : int {
  BCAST_TAG     = 0,
  GATHER_TAG    = 1,
  ALLTOALL_TAG  = 2,
  ALLTOALLV_TAG = 3,
  P2P_TAG       = 4,
  MAX_TAG       = 10,
};

static int mpi_tag_ub = 0;

static std::vector<MPI_Comm> mpi_comms;
#else  // undef LEGATE_USE_GASNET
static std::vector<ThreadComm*> thread_comms;
#endif

static int current_unique_id = 0;

static bool coll_inited = false;

// functions start here
#ifdef LEGATE_USE_GASNET
static inline std::pair<int, int> mostFrequent(const int* arr, int n);
static inline int match2ranks(int rank1, int rank2, CollComm global_comm);
#endif

int collCommCreate(CollComm global_comm,
                   int global_comm_size,
                   int global_rank,
                   int unique_id,
                   const int* mapping_table)
{
  global_comm->global_comm_size = global_comm_size;
  global_comm->global_rank      = global_rank;
  global_comm->status           = true;
  global_comm->unique_id        = unique_id;
#ifdef LEGATE_USE_GASNET
  int mpi_rank, mpi_comm_size;
  int *tag_ub, flag;
  int compare_result;
  MPI_Comm comm = mpi_comms[unique_id];
  CHECK_MPI(MPI_Comm_compare(comm, MPI_COMM_WORLD, &compare_result));
  assert(MPI_CONGRUENT == compare_result);

  CHECK_MPI(MPI_Comm_rank(comm, &mpi_rank));
  CHECK_MPI(MPI_Comm_size(comm, &mpi_comm_size));
  global_comm->mpi_comm_size = mpi_comm_size;
  global_comm->mpi_rank      = mpi_rank;
  global_comm->comm          = comm;
  assert(mapping_table != nullptr);
  global_comm->mapping_table.global_rank = (int*)malloc(sizeof(int) * global_comm_size);
  global_comm->mapping_table.mpi_rank    = (int*)malloc(sizeof(int) * global_comm_size);
  memcpy(global_comm->mapping_table.mpi_rank, mapping_table, sizeof(int) * global_comm_size);
  for (int i = 0; i < global_comm_size; i++) { global_comm->mapping_table.global_rank[i] = i; }
  std::pair<int, int> p             = mostFrequent(mapping_table, global_comm_size);
  global_comm->nb_threads           = p.first;
  global_comm->mpi_comm_size_actual = p.second;
#else
  assert(mapping_table == nullptr);
  global_comm->mpi_comm_size        = 1;
  global_comm->mpi_comm_size_actual = 1;
  global_comm->mpi_rank             = 0;
  if (global_comm->global_rank == 0) {
    pthread_barrier_init((pthread_barrier_t*)&(thread_comms[global_comm->unique_id]->barrier),
                         nullptr,
                         global_comm->global_comm_size);
    thread_comms[global_comm->unique_id]->buffers =
      (const void**)malloc(sizeof(void*) * global_comm_size);
    thread_comms[global_comm->unique_id]->displs =
      (const int**)malloc(sizeof(int*) * global_comm_size);
    thread_comms[global_comm->unique_id].buffer_ready =
      (int*)malloc(sizeof(int*) * global_comm_size * global_comm_size);
    for (int i = 0; i < global_comm_size; i++) {
      thread_comms[global_comm->unique_id]->buffers[i] = nullptr;
      thread_comms[global_comm->unique_id]->displs[i]  = nullptr;
    }
    for (int i = 0; i < global_comm_size * global_comm_size; i++) {
      thread_comms[global_comm->unique_id].buffer_ready[i] = 0;
    }
    __sync_synchronize();
    thread_comms[global_comm->unique_id]->ready_flag = true;
  }
  __sync_synchronize();
  volatile ThreadComm* data = thread_comms[global_comm->unique_id];
  while (data->ready_flag != true) { data = thread_comms[global_comm->unique_id]; }
  global_comm->comm = thread_comms[global_comm->unique_id];
  barrierLocal(global_comm);
  assert(global_comm->comm->ready_flag == true);
  assert(global_comm->comm->buffers != nullptr);
  assert(global_comm->comm->displs != nullptr);
  assert(global_comm->comm->buffer_ready != nullptr);
  global_comm->nb_threads = global_comm->global_comm_size;
#endif
  return CollSuccess;
}

int collCommDestroy(CollComm global_comm)
{
#ifdef LEGATE_USE_GASNET
  if (global_comm->mapping_table.global_rank != nullptr) {
    free(global_comm->mapping_table.global_rank);
    global_comm->mapping_table.global_rank = nullptr;
  }
  if (global_comm->mapping_table.mpi_rank != nullptr) {
    free(global_comm->mapping_table.mpi_rank);
    global_comm->mapping_table.mpi_rank = nullptr;
  }
#else
  barrierLocal(global_comm);
  if (global_comm->global_rank == 0) {
<<<<<<< HEAD
    pthread_barrier_destroy((pthread_barrier_t*)&(thread_comms[global_comm->unique_id].barrier));
    free(thread_comms[global_comm->unique_id].buffers);
    thread_comms[global_comm->unique_id].buffers = nullptr;
    free(thread_comms[global_comm->unique_id].displs);
    thread_comms[global_comm->unique_id].displs = nullptr;
    free(thread_comms[global_comm->unique_id].buffer_ready);
    thread_comms[global_comm->unique_id].buffer_ready = nullptr;
=======
    pthread_barrier_destroy((pthread_barrier_t*)&(thread_comms[global_comm->unique_id]->barrier));
    free(thread_comms[global_comm->unique_id]->buffers);
    thread_comms[global_comm->unique_id]->buffers = nullptr;
    free(thread_comms[global_comm->unique_id]->displs);
    thread_comms[global_comm->unique_id]->displs = nullptr;
>>>>>>> dfe83fb3
    __sync_synchronize();
    thread_comms[global_comm->unique_id]->ready_flag = false;
  }
  __sync_synchronize();
  volatile ThreadComm* data = thread_comms[global_comm->unique_id];
  while (data->ready_flag != false) { data = thread_comms[global_comm->unique_id]; }
#endif
  global_comm->status = false;
  return CollSuccess;
}

int collAlltoallv(const void* sendbuf,
                  const int sendcounts[],
                  const int sdispls[],
                  void* recvbuf,
                  const int recvcounts[],
                  const int rdispls[],
                  CollDataType type,
                  CollComm global_comm)
{
  // IN_PLACE
  if (sendbuf == recvbuf) {
    log_coll.error("Do not support inplace Alltoallv");
    LEGATE_ABORT;
  }
  log_coll.debug(
    "Alltoallv: global_rank %d, mpi_rank %d, unique_id %d, comm_size %d, "
    "mpi_comm_size %d %d, nb_threads %d",
    global_comm->global_rank,
    global_comm->mpi_rank,
    global_comm->unique_id,
    global_comm->global_comm_size,
    global_comm->mpi_comm_size,
    global_comm->mpi_comm_size_actual,
    global_comm->nb_threads);
#ifdef LEGATE_USE_GASNET
  return alltoallvMPI(
    sendbuf, sendcounts, sdispls, recvbuf, recvcounts, rdispls, type, global_comm);
#else
  return alltoallvLocal(
    sendbuf, sendcounts, sdispls, recvbuf, recvcounts, rdispls, type, global_comm);
#endif
}

int collAlltoall(
  const void* sendbuf, void* recvbuf, int count, CollDataType type, CollComm global_comm)
{
  // IN_PLACE
  if (sendbuf == recvbuf) {
    log_coll.error("Do not support inplace Alltoall");
    LEGATE_ABORT;
  }
  log_coll.debug(
    "Alltoall: global_rank %d, mpi_rank %d, unique_id %d, comm_size %d, "
    "mpi_comm_size %d %d, nb_threads %d",
    global_comm->global_rank,
    global_comm->mpi_rank,
    global_comm->unique_id,
    global_comm->global_comm_size,
    global_comm->mpi_comm_size,
    global_comm->mpi_comm_size_actual,
    global_comm->nb_threads);
#ifdef LEGATE_USE_GASNET
  return alltoallMPI(sendbuf, recvbuf, count, type, global_comm);
#else
  return alltoallLocal(sendbuf, recvbuf, count, type, global_comm);
#endif
}

int collAllgather(
  const void* sendbuf, void* recvbuf, int count, CollDataType type, CollComm global_comm)
{
  log_coll.debug(
    "Allgather: global_rank %d, mpi_rank %d, unique_id %d, comm_size %d, "
    "mpi_comm_size %d %d, nb_threads %d",
    global_comm->global_rank,
    global_comm->mpi_rank,
    global_comm->unique_id,
    global_comm->global_comm_size,
    global_comm->mpi_comm_size,
    global_comm->mpi_comm_size_actual,
    global_comm->nb_threads);
#ifdef LEGATE_USE_GASNET
  return allgatherMPI(sendbuf, recvbuf, count, type, global_comm);
#else
  return allgatherLocal(sendbuf, recvbuf, count, type, global_comm);
#endif
}

int collSend(
  const void* sendbuf, int count, CollDataType type, int dest, int tag, CollComm global_comm)
{
  if (dest == global_comm->global_rank) {
    log_coll.error("Do not support sending to self");
    LEGATE_ABORT;
  }
  log_coll.debug(
    "Send: global_rank %d, mpi_rank %d, unique_id %d, comm_size %d, "
    "mpi_comm_size %d %d, nb_threads %d, dst %d, tag %d",
    global_comm->global_rank,
    global_comm->mpi_rank,
    global_comm->unique_id,
    global_comm->global_comm_size,
    global_comm->mpi_comm_size,
    global_comm->mpi_comm_size_actual,
    global_comm->nb_threads,
    dest,
    tag);
#ifdef LEGATE_USE_GASNET
  return sendMPI(sendbuf, count, type, dest, tag, global_comm);
#else
  return sendLocal(sendbuf, count, type, dest, tag, global_comm);
#endif
}

int collRecv(void* recvbuf, int count, CollDataType type, int source, int tag, CollComm global_comm)
{
  if (source == global_comm->global_rank) {
    log_coll.error("Do not support receiving to self");
    LEGATE_ABORT;
  }
  log_coll.debug(
    "Recv: global_rank %d, mpi_rank %d, unique_id %d, comm_size %d, "
    "mpi_comm_size %d %d, nb_threads %d, src %d, tag %d",
    global_comm->global_rank,
    global_comm->mpi_rank,
    global_comm->unique_id,
    global_comm->global_comm_size,
    global_comm->mpi_comm_size,
    global_comm->mpi_comm_size_actual,
    global_comm->nb_threads,
    source,
    tag);
#ifdef LEGATE_USE_GASNET
  return recvMPI(recvbuf, count, type, source, tag, global_comm);
#else
  return recvLocal(recvbuf, count, type, source, tag, global_comm);
#endif
}

// called from main thread
int collInit(int argc, char* argv[])
{
  current_unique_id = 0;
#ifdef LEGATE_USE_GASNET
  int provided, init_flag = 0;
  CHECK_MPI(MPI_Initialized(&init_flag));
  if (!init_flag) {
    log_coll.fatal(
      "MPI has not been initialized, it should be initialized by "
      "GASNet");
    LEGATE_ABORT;
  } else {
    int mpi_thread_model;
    MPI_Query_thread(&mpi_thread_model);
    if (mpi_thread_model != MPI_THREAD_MULTIPLE) {
      log_coll.fatal(
        "MPI has been initialized by others, but is not initialized with "
        "MPI_THREAD_MULTIPLE");
      LEGATE_ABORT;
    }
  }
  // check
  int *tag_ub, flag;
  CHECK_MPI(MPI_Comm_get_attr(MPI_COMM_WORLD, MPI_TAG_UB, &tag_ub, &flag));
  assert(flag);
  mpi_tag_ub = *tag_ub;
  assert(mpi_comms.empty());
#else
  assert(thread_comms.empty());
#endif
  coll_inited = true;
  return CollSuccess;
}

int collFinalize()
{
  assert(coll_inited == true);
  coll_inited = false;
#ifdef LEGATE_USE_GASNET
  for (MPI_Comm& mpi_comm : mpi_comms) { CHECK_MPI(MPI_Comm_free(&mpi_comm)); }
  mpi_comms.clear();
  int fina_flag = 0;
  CHECK_MPI(MPI_Finalized(&fina_flag));
  if (fina_flag == 1) {
    log_coll.fatal("MPI should not have been finalized");
    LEGATE_ABORT;
  }
#else
  for (ThreadComm* thread_comm : thread_comms) {
    assert(!thread_comm->ready_flag);
    free(thread_comm);
  }
  thread_comms.clear();
#endif
  return CollSuccess;
}

int collGetUniqueId(int* id)
{
  *id = current_unique_id;
  current_unique_id++;
  return CollSuccess;
}

int collInitComm()
{
  int id = 0;
  collGetUniqueId(&id);
#ifdef LEGATE_USE_GASNET
#ifdef DEBUG_LEGATE
  int mpi_rank;
  int send_id = id;
  // check if all ranks get the same unique id
  CHECK_MPI(MPI_Bcast(&send_id, 1, MPI_INT, 0, MPI_COMM_WORLD));
  assert(send_id == id);
#endif
  assert(mpi_comms.size() == id);
  // create mpi comm
  MPI_Comm mpi_comm;
  CHECK_MPI(MPI_Comm_dup(MPI_COMM_WORLD, &mpi_comm));
  mpi_comms.push_back(mpi_comm);
#else
  assert(thread_comms.size() == id);
  // create thread comm
  ThreadComm* thread_comm = (ThreadComm*)malloc(sizeof(ThreadComm));
  thread_comm->ready_flag = false;
  thread_comm->buffers    = nullptr;
  thread_comm->displs     = nullptr;
  thread_comms.push_back(thread_comm);
#endif
  log_coll.debug("Init comm id %d", id);
  return id;
}

#ifdef LEGATE_USE_GASNET
static inline std::pair<int, int> mostFrequent(const int* arr, int n)
{
  std::unordered_map<int, int> hash;
  for (int i = 0; i < n; i++) hash[arr[i]]++;

  // find the max frequency
  int max_count = 0;
  std::unordered_map<int, int>::iterator it;
  for (it = hash.begin(); it != hash.end(); it++) {
    if (max_count < it->second) { max_count = it->second; }
  }

  return std::make_pair(max_count, hash.size());
}

static inline int match2ranks(int rank1, int rank2, CollComm global_comm)
{
  // tag: seg idx + rank_idx + tag
  // send_tag = sendto_global_rank * 10000 + global_rank (concat 2 ranks)
  // which dst seg it sends to (in dst rank)
  // recv_tag = global_rank * 10000 + recvfrom_global_rank (concat 2 ranks)
  // idx of current seg we are receving (in src/my rank)
  // example:
  // 00 | 01 | 02 | 03
  // 10 | 11 | 12 | 13
  // 20 | 21 | 22 | 23
  // 30 | 31 | 32 | 33
  // 01's send_tag = 10, 10's recv_tag = 10, match
  // 12's send_tag = 21, 21's recv_tag = 21, match

  int tag;
  // old tagging system for debug
  // constexpr int const max_ranks = 10000;
  // tag                           = rank1 * max_ranks + rank2;

  // new tagging system, if crash, switch to the old one

  tag = rank1 % global_comm->nb_threads * global_comm->global_comm_size + rank2;

  // Szudzik's Function, two numbers < 32768
  // if (rank1 >= rank2) {
  //   tag = rank1*rank1 + rank1 + rank2;
  // } else {
  //   tag = rank1 + rank2*rank2;
  // }

  // Cantor Pairing Function, two numbers < 32768
  // tag = (rank1 + rank2) * (rank1 + rank2 + 1) / 2 + rank1;

  return tag;
}

MPI_Datatype dtypeToMPIDtype(CollDataType dtype)
{
  switch (dtype) {
    case CollDataType::CollInt8: {
      return MPI_INT8_T;
    }
    case CollDataType::CollChar: {
      return MPI_CHAR;
    }
    case CollDataType::CollUint8: {
      return MPI_UINT8_T;
    }
    case CollDataType::CollInt: {
      return MPI_INT;
    }
    case CollDataType::CollUint32: {
      return MPI_UINT32_T;
    }
    case CollDataType::CollInt64: {
      return MPI_INT64_T;
    }
    case CollDataType::CollUint64: {
      return MPI_UINT64_T;
    }
    case CollDataType::CollFloat: {
      return MPI_FLOAT;
    }
    case CollDataType::CollDouble: {
      return MPI_DOUBLE;
    }
    default: {
      log_coll.fatal("Unknown datatype");
      LEGATE_ABORT;
      return MPI_BYTE;
    }
  }
}

int generateAlltoallTag(int rank1, int rank2, CollComm global_comm)
{
  int tag = match2ranks(rank1, rank2, global_comm) * CollTag::MAX_TAG + CollTag::ALLTOALL_TAG;
  assert(tag <= mpi_tag_ub && tag > 0);
  return tag;
}

int generateAlltoallvTag(int rank1, int rank2, CollComm global_comm)
{
  int tag = match2ranks(rank1, rank2, global_comm) * CollTag::MAX_TAG + CollTag::ALLTOALLV_TAG;
  assert(tag <= mpi_tag_ub && tag > 0);
  return tag;
}

int generateBcastTag(int rank, CollComm global_comm)
{
  int tag = rank * CollTag::MAX_TAG + CollTag::BCAST_TAG;
  assert(tag <= mpi_tag_ub && tag >= 0);
  return tag;
}

int generateGatherTag(int rank, CollComm global_comm)
{
  int tag = rank * CollTag::MAX_TAG + CollTag::GATHER_TAG;
  assert(tag <= mpi_tag_ub && tag > 0);
  return tag;
}

int generateP2PTag(int user_tag)
{
  int tag = user_tag * CollTag::MAX_TAG + CollTag::P2P_TAG;
  assert(tag <= mpi_tag_ub && tag > 0);
  return tag;
}

#else  // undef LEGATE_USE_GASNET
size_t getDtypeSize(CollDataType dtype)
{
  switch (dtype) {
    case CollDataType::CollInt8:
    case CollDataType::CollChar: {
      return sizeof(char);
    }
    case CollDataType::CollUint8: {
      return sizeof(uint8_t);
    }
    case CollDataType::CollInt: {
      return sizeof(int);
    }
    case CollDataType::CollUint32: {
      return sizeof(uint32_t);
    }
    case CollDataType::CollInt64: {
      return sizeof(int64_t);
    }
    case CollDataType::CollUint64: {
      return sizeof(uint64_t);
    }
    case CollDataType::CollFloat: {
      return sizeof(float);
    }
    case CollDataType::CollDouble: {
      return sizeof(double);
    }
    default: {
      log_coll.fatal("Unknown datatype");
      LEGATE_ABORT;
      return 0;
    }
  }
}

void resetLocalBuffer(CollComm global_comm)
{
  int global_rank                         = global_comm->global_rank;
  global_comm->comm->buffers[global_rank] = nullptr;
  global_comm->comm->displs[global_rank]  = nullptr;
}

void barrierLocal(CollComm global_comm)
{
  assert(coll_inited == true);
  pthread_barrier_wait(const_cast<pthread_barrier_t*>(&(global_comm->comm->barrier)));
}
#endif

void* allocateInplaceBuffer(const void* recvbuf, size_t size)
{
  void* sendbuf_tmp = malloc(size);
  assert(sendbuf_tmp != nullptr);
  memcpy(sendbuf_tmp, recvbuf, size);
  return sendbuf_tmp;
}

}  // namespace coll
}  // namespace comm
}  // namespace legate

extern "C" {

void legate_cpucoll_finalize(void) { legate::comm::coll::collFinalize(); }

int legate_cpucoll_initcomm(void) { return legate::comm::coll::collInitComm(); }
}<|MERGE_RESOLUTION|>--- conflicted
+++ resolved
@@ -110,14 +110,14 @@
       (const void**)malloc(sizeof(void*) * global_comm_size);
     thread_comms[global_comm->unique_id]->displs =
       (const int**)malloc(sizeof(int*) * global_comm_size);
-    thread_comms[global_comm->unique_id].buffer_ready =
+    thread_comms[global_comm->unique_id]->buffer_ready =
       (int*)malloc(sizeof(int*) * global_comm_size * global_comm_size);
     for (int i = 0; i < global_comm_size; i++) {
       thread_comms[global_comm->unique_id]->buffers[i] = nullptr;
       thread_comms[global_comm->unique_id]->displs[i]  = nullptr;
     }
     for (int i = 0; i < global_comm_size * global_comm_size; i++) {
-      thread_comms[global_comm->unique_id].buffer_ready[i] = 0;
+      thread_comms[global_comm->unique_id]->buffer_ready[i] = 0;
     }
     __sync_synchronize();
     thread_comms[global_comm->unique_id]->ready_flag = true;
@@ -150,21 +150,13 @@
 #else
   barrierLocal(global_comm);
   if (global_comm->global_rank == 0) {
-<<<<<<< HEAD
-    pthread_barrier_destroy((pthread_barrier_t*)&(thread_comms[global_comm->unique_id].barrier));
-    free(thread_comms[global_comm->unique_id].buffers);
-    thread_comms[global_comm->unique_id].buffers = nullptr;
-    free(thread_comms[global_comm->unique_id].displs);
-    thread_comms[global_comm->unique_id].displs = nullptr;
-    free(thread_comms[global_comm->unique_id].buffer_ready);
-    thread_comms[global_comm->unique_id].buffer_ready = nullptr;
-=======
     pthread_barrier_destroy((pthread_barrier_t*)&(thread_comms[global_comm->unique_id]->barrier));
     free(thread_comms[global_comm->unique_id]->buffers);
     thread_comms[global_comm->unique_id]->buffers = nullptr;
     free(thread_comms[global_comm->unique_id]->displs);
     thread_comms[global_comm->unique_id]->displs = nullptr;
->>>>>>> dfe83fb3
+    free(thread_comms[global_comm->unique_id]->buffer_ready);
+    thread_comms[global_comm->unique_id]->buffer_ready = nullptr;
     __sync_synchronize();
     thread_comms[global_comm->unique_id]->ready_flag = false;
   }
