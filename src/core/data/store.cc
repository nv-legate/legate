/* Copyright 2021-2022 NVIDIA Corporation
 *
 * Licensed under the Apache License, Version 2.0 (the "License");
 * you may not use this file except in compliance with the License.
 * You may obtain a copy of the License at
 *
 *     http://www.apache.org/licenses/LICENSE-2.0
 *
 * Unless required by applicable law or agreed to in writing, software
 * distributed under the License is distributed on an "AS IS" BASIS,
 * WITHOUT WARRANTIES OR CONDITIONS OF ANY KIND, either express or implied.
 * See the License for the specific language governing permissions and
 * limitations under the License.
 *
 */

#include "core/data/store.h"
#include "core/runtime/runtime.h"
#include "core/utilities/dispatch.h"
#include "core/utilities/machine.h"

namespace legate {

using namespace Legion;

RegionField::RegionField(int32_t dim, const PhysicalRegion& pr, FieldID fid)
  : dim_(dim), pr_(pr), fid_(fid)
{
  auto priv  = pr.get_privilege();
  readable_  = static_cast<bool>(priv & LEGION_READ_PRIV);
  writable_  = static_cast<bool>(priv & LEGION_WRITE_PRIV);
  reducible_ = static_cast<bool>(priv & LEGION_REDUCE) || (readable_ && writable_);
}

RegionField::RegionField(RegionField&& other) noexcept
  : dim_(other.dim_),
    pr_(other.pr_),
    fid_(other.fid_),
    readable_(other.readable_),
    writable_(other.writable_),
    reducible_(other.reducible_)
{
}

RegionField& RegionField::operator=(RegionField&& other) noexcept
{
  dim_       = other.dim_;
  pr_        = other.pr_;
  fid_       = other.fid_;
  readable_  = other.readable_;
  writable_  = other.writable_;
  reducible_ = other.reducible_;
  return *this;
}

bool RegionField::valid() const { return pr_.get_logical_region() != LogicalRegion::NO_REGION; }

Domain RegionField::domain() const { return dim_dispatch(dim_, get_domain_fn{}, pr_); }

void RegionField::unmap() { Runtime::get_runtime()->unmap_physical_region(pr_); }

OutputRegionField::OutputRegionField(const OutputRegion& out, FieldID fid)
  : out_(out),
    fid_(fid),
    num_elements_(
      DeferredBuffer<size_t, 1>(Rect<1>(0, 0), find_memory_kind_for_executing_processor()))
{
}

OutputRegionField::OutputRegionField(OutputRegionField&& other) noexcept
  : bound_(other.bound_), out_(other.out_), fid_(other.fid_), num_elements_(other.num_elements_)
{
  other.bound_        = false;
  other.out_          = OutputRegion();
  other.fid_          = -1;
  other.num_elements_ = DeferredBuffer<size_t, 1>();
}

OutputRegionField& OutputRegionField::operator=(OutputRegionField&& other) noexcept
{
  bound_        = other.bound_;
  out_          = other.out_;
  fid_          = other.fid_;
  num_elements_ = other.num_elements_;

  other.bound_        = false;
  other.out_          = OutputRegion();
  other.fid_          = -1;
  other.num_elements_ = DeferredBuffer<size_t, 1>();

  return *this;
}

void OutputRegionField::make_empty(int32_t ndim)
{
  num_elements_[0] = 0;
  DomainPoint extents;
  extents.dim = ndim;
  for (int32_t dim = 0; dim < ndim; ++dim) extents[dim] = 0;
  out_.return_data(extents, fid_, nullptr);
}

ReturnValue OutputRegionField::pack_weight() const
{
  return ReturnValue(num_elements_.ptr(0), sizeof(size_t));
}

FutureWrapper::FutureWrapper(
  bool read_only, int32_t field_size, Domain domain, Future future, bool initialize /*= false*/)
  : read_only_(read_only), field_size_(field_size), domain_(domain), future_(future)
{
  assert(field_size > 0);
  if (!read_only) {
    auto mem_kind = find_memory_kind_for_executing_processor();
    assert(!initialize || future_.get_untyped_size() == field_size);
    auto p_init_value = initialize ? future_.get_buffer(mem_kind) : nullptr;
    buffer_           = UntypedDeferredValue(field_size, mem_kind, p_init_value);
  }
}

FutureWrapper::FutureWrapper(const FutureWrapper& other) noexcept
  : read_only_(other.read_only_),
    field_size_(other.field_size_),
    domain_(other.domain_),
    future_(other.future_),
    buffer_(other.buffer_)
{
}

FutureWrapper& FutureWrapper::operator=(const FutureWrapper& other) noexcept
{
  read_only_  = other.read_only_;
  field_size_ = other.field_size_;
  domain_     = other.domain_;
  future_     = other.future_;
  buffer_     = other.buffer_;
  return *this;
}

Domain FutureWrapper::domain() const { return domain_; }

void FutureWrapper::initialize_with_identity(int32_t redop_id)
{
  auto untyped_acc = AccessorWO<int8_t, 1>(buffer_, field_size_);
  auto ptr         = untyped_acc.ptr(0);

  auto redop = Legion::Runtime::get_reduction_op(redop_id);
  assert(redop->sizeof_lhs == field_size_);
  auto identity = redop->identity;
  memcpy(ptr, identity, field_size_);
}

ReturnValue FutureWrapper::pack() const
{
  auto untyped_acc = AccessorRO<int8_t, 1>(buffer_, field_size_);
  auto ptr         = untyped_acc.ptr(0);
  return ReturnValue(ptr, field_size_);
}

Store::Store(int32_t dim,
             int32_t code,
             int32_t redop_id,
             FutureWrapper future,
             std::shared_ptr<StoreTransform> transform)
  : is_future_(true),
    is_output_store_(false),
    dim_(dim),
    code_(code),
    redop_id_(redop_id),
    future_(future),
    transform_(std::move(transform)),
    readable_(true)
{
}

Store::Store(int32_t dim,
             int32_t code,
             int32_t redop_id,
             RegionField&& region_field,
             std::shared_ptr<StoreTransform> transform)
  : is_future_(false),
    is_output_store_(false),
    dim_(dim),
    code_(code),
    redop_id_(redop_id),
    region_field_(std::forward<RegionField>(region_field)),
    transform_(std::move(transform))
{
  readable_  = region_field_.is_readable();
  writable_  = region_field_.is_writable();
  reducible_ = region_field_.is_reducible();
}

Store::Store(int32_t dim,
             int32_t code,
             OutputRegionField&& output,
             std::shared_ptr<StoreTransform> transform)
  : is_future_(false),
    is_output_store_(true),
    dim_(dim),
    code_(code),
    redop_id_(-1),
    output_field_(std::forward<OutputRegionField>(output)),
    transform_(std::move(transform))
{
}

Store::Store(Store&& other) noexcept
  : is_future_(other.is_future_),
    is_output_store_(other.is_output_store_),
    dim_(other.dim_),
    code_(other.code_),
    redop_id_(other.redop_id_),
    future_(other.future_),
    region_field_(std::forward<RegionField>(other.region_field_)),
    output_field_(std::forward<OutputRegionField>(other.output_field_)),
    transform_(std::move(other.transform_)),
    readable_(other.readable_),
    writable_(other.writable_),
    reducible_(other.reducible_)
{
}

Store& Store::operator=(Store&& other) noexcept
{
  is_future_       = other.is_future_;
  is_output_store_ = other.is_output_store_;
  dim_             = other.dim_;
  code_            = other.code_;
  redop_id_        = other.redop_id_;
  if (is_future_)
    future_ = other.future_;
  else if (is_output_store_)
    output_field_ = std::move(other.output_field_);
  else
    region_field_ = std::move(other.region_field_);
  transform_ = std::move(other.transform_);
  readable_  = other.readable_;
  writable_  = other.writable_;
  reducible_ = other.reducible_;
  return *this;
}

bool Store::valid() const { return is_future_ || is_output_store_ || region_field_.valid(); }

Domain Store::domain() const
{
  assert(!is_output_store_);
  auto result = is_future_ ? future_.domain() : region_field_.domain();
  if (nullptr != transform_) result = transform_->transform(result);
  assert(result.dim == dim_);
  return result;
}

<<<<<<< HEAD
void Store::unmap()
{
  if (is_future_ || is_output_store_) return;
  region_field_.unmap();
=======
void Store::make_empty()
{
  assert(is_output_store_);
  output_field_.make_empty(dim_);
>>>>>>> 492599f9
}

}  // namespace legate<|MERGE_RESOLUTION|>--- conflicted
+++ resolved
@@ -252,17 +252,16 @@
   return result;
 }
 
-<<<<<<< HEAD
 void Store::unmap()
 {
   if (is_future_ || is_output_store_) return;
   region_field_.unmap();
-=======
+}
+
 void Store::make_empty()
 {
   assert(is_output_store_);
   output_field_.make_empty(dim_);
->>>>>>> 492599f9
 }
 
 }  // namespace legate