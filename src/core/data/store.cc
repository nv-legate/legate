/* Copyright 2021-2022 NVIDIA Corporation
 *
 * Licensed under the Apache License, Version 2.0 (the "License");
 * you may not use this file except in compliance with the License.
 * You may obtain a copy of the License at
 *
 *     http://www.apache.org/licenses/LICENSE-2.0
 *
 * Unless required by applicable law or agreed to in writing, software
 * distributed under the License is distributed on an "AS IS" BASIS,
 * WITHOUT WARRANTIES OR CONDITIONS OF ANY KIND, either express or implied.
 * See the License for the specific language governing permissions and
 * limitations under the License.
 *
 */

#include "core/data/store.h"

#include "core/data/buffer.h"
#include "core/runtime/runtime.h"
#include "core/utilities/dispatch.h"
#include "core/utilities/machine.h"
#include "legate_defines.h"

#ifdef LEGATE_USE_CUDA
#include "core/cuda/cuda_help.h"
#include "core/cuda/stream_pool.h"
#endif

namespace legate {

RegionField::RegionField(int32_t dim, const Legion::PhysicalRegion& pr, Legion::FieldID fid)
  : dim_(dim), pr_(pr), fid_(fid)
{
  auto priv  = pr.get_privilege();
  readable_  = static_cast<bool>(priv & LEGION_READ_PRIV);
  writable_  = static_cast<bool>(priv & LEGION_WRITE_PRIV);
  reducible_ = static_cast<bool>(priv & LEGION_REDUCE) || (readable_ && writable_);
}

RegionField::RegionField(RegionField&& other) noexcept
  : dim_(other.dim_),
    pr_(other.pr_),
    fid_(other.fid_),
    readable_(other.readable_),
    writable_(other.writable_),
    reducible_(other.reducible_)
{
}

RegionField& RegionField::operator=(RegionField&& other) noexcept
{
  dim_       = other.dim_;
  pr_        = other.pr_;
  fid_       = other.fid_;
  readable_  = other.readable_;
  writable_  = other.writable_;
  reducible_ = other.reducible_;
  return *this;
}

bool RegionField::valid() const
{
  return pr_.get_logical_region() != Legion::LogicalRegion::NO_REGION;
}

Domain RegionField::domain() const { return dim_dispatch(dim_, get_domain_fn{}, pr_); }

<<<<<<< HEAD
void RegionField::unmap() { Runtime::get_runtime()->unmap_physical_region(pr_); }

OutputRegionField::OutputRegionField(const Legion::OutputRegion& out, Legion::FieldID fid)
=======
UnboundRegionField::UnboundRegionField(const Legion::OutputRegion& out, Legion::FieldID fid)
>>>>>>> 78c61d83
  : out_(out),
    fid_(fid),
    num_elements_(
      Legion::UntypedDeferredValue(sizeof(size_t), find_memory_kind_for_executing_processor()))
{
}

UnboundRegionField::UnboundRegionField(UnboundRegionField&& other) noexcept
  : bound_(other.bound_), out_(other.out_), fid_(other.fid_), num_elements_(other.num_elements_)
{
  other.bound_        = false;
  other.out_          = Legion::OutputRegion();
  other.fid_          = -1;
  other.num_elements_ = Legion::UntypedDeferredValue();
}

UnboundRegionField& UnboundRegionField::operator=(UnboundRegionField&& other) noexcept
{
  bound_        = other.bound_;
  out_          = other.out_;
  fid_          = other.fid_;
  num_elements_ = other.num_elements_;

  other.bound_        = false;
  other.out_          = Legion::OutputRegion();
  other.fid_          = -1;
  other.num_elements_ = Legion::UntypedDeferredValue();

  return *this;
}

void UnboundRegionField::bind_empty_data(int32_t ndim)
{
  update_num_elements(0);
  DomainPoint extents;
  extents.dim = ndim;
  for (int32_t dim = 0; dim < ndim; ++dim) extents[dim] = 0;
  auto empty_buffer = create_buffer<int8_t>(0);
  out_.return_data(extents, fid_, empty_buffer.get_instance(), false);
  bound_ = true;
}

ReturnValue UnboundRegionField::pack_weight() const
{
#ifdef DEBUG_LEGATE
  if (!bound_) {
    legate::log_legate.error(
      "Found an uninitialized unbound store. Please make sure you return buffers to all unbound "
      "stores in the task");
    LEGATE_ABORT;
  }
#endif
  return ReturnValue(num_elements_, sizeof(size_t));
}

void UnboundRegionField::update_num_elements(size_t num_elements)
{
  AccessorWO<size_t, 1> acc(num_elements_, sizeof(size_t), false);
  acc[0] = num_elements;
}

FutureWrapper::FutureWrapper(bool read_only,
                             int32_t field_size,
                             Domain domain,
                             Legion::Future future,
                             bool initialize /*= false*/)
  : read_only_(read_only), field_size_(field_size), domain_(domain), future_(future)
{
#ifdef DEBUG_LEGATE
  assert(field_size > 0);
#endif
  if (!read_only) {
#ifdef DEBUG_LEGATE
    assert(!initialize || future_.get_untyped_size() == field_size);
#endif
    auto mem_kind = find_memory_kind_for_executing_processor(
#ifdef LEGATE_NO_FUTURES_ON_FB
      true
#else
      false
#endif
    );
    if (initialize) {
      auto p_init_value = future_.get_buffer(mem_kind);
#ifdef LEGATE_USE_CUDA
      if (mem_kind == Memory::Kind::GPU_FB_MEM) {
        // TODO: This should be done by Legion
        buffer_ = Legion::UntypedDeferredValue(field_size, mem_kind);
        AccessorWO<int8_t, 1> acc(buffer_, field_size, false);
        auto stream = cuda::StreamPool::get_stream_pool().get_stream();
        CHECK_CUDA(
          cudaMemcpyAsync(acc.ptr(0), p_init_value, field_size, cudaMemcpyDeviceToDevice, stream));
      } else
#endif
        buffer_ = Legion::UntypedDeferredValue(field_size, mem_kind, p_init_value);
    } else
      buffer_ = Legion::UntypedDeferredValue(field_size, mem_kind);
  }
}

FutureWrapper::FutureWrapper(const FutureWrapper& other) noexcept
  : read_only_(other.read_only_),
    field_size_(other.field_size_),
    domain_(other.domain_),
    future_(other.future_),
    buffer_(other.buffer_)
{
}

FutureWrapper& FutureWrapper::operator=(const FutureWrapper& other) noexcept
{
  read_only_  = other.read_only_;
  field_size_ = other.field_size_;
  domain_     = other.domain_;
  future_     = other.future_;
  buffer_     = other.buffer_;
  return *this;
}

Domain FutureWrapper::domain() const { return domain_; }

void FutureWrapper::initialize_with_identity(int32_t redop_id)
{
  auto untyped_acc = AccessorWO<int8_t, 1>(buffer_, field_size_);
  auto ptr         = untyped_acc.ptr(0);

  auto redop = Legion::Runtime::get_reduction_op(redop_id);
#ifdef DEBUG_LEGATE
  assert(redop->sizeof_lhs == field_size_);
#endif
  auto identity = redop->identity;
#ifdef LEGATE_USE_CUDA
  if (buffer_.get_instance().get_location().kind() == Memory::Kind::GPU_FB_MEM) {
    auto stream = cuda::StreamPool::get_stream_pool().get_stream();
    CHECK_CUDA(cudaMemcpyAsync(ptr, identity, field_size_, cudaMemcpyHostToDevice, stream));
  } else
#endif
    memcpy(ptr, identity, field_size_);
}

ReturnValue FutureWrapper::pack() const { return ReturnValue(buffer_, field_size_); }

Store::Store(int32_t dim,
             int32_t code,
             int32_t redop_id,
             FutureWrapper future,
             std::shared_ptr<TransformStack>&& transform)
  : is_future_(true),
    is_unbound_store_(false),
    dim_(dim),
    code_(code),
    redop_id_(redop_id),
    future_(future),
    transform_(std::forward<decltype(transform)>(transform)),
    readable_(true)
{
}

Store::Store(int32_t dim,
             int32_t code,
             int32_t redop_id,
             RegionField&& region_field,
             std::shared_ptr<TransformStack>&& transform)
  : is_future_(false),
    is_unbound_store_(false),
    dim_(dim),
    code_(code),
    redop_id_(redop_id),
    region_field_(std::forward<RegionField>(region_field)),
    transform_(std::forward<decltype(transform)>(transform))
{
  readable_  = region_field_.is_readable();
  writable_  = region_field_.is_writable();
  reducible_ = region_field_.is_reducible();
}

Store::Store(int32_t dim,
             int32_t code,
             UnboundRegionField&& unbound_field,
             std::shared_ptr<TransformStack>&& transform)
  : is_future_(false),
    is_unbound_store_(true),
    dim_(dim),
    code_(code),
    redop_id_(-1),
    unbound_field_(std::forward<UnboundRegionField>(unbound_field)),
    transform_(std::forward<decltype(transform)>(transform))
{
}

Store::Store(int32_t dim,
             int32_t code,
             int32_t redop_id,
             RegionField&& region_field,
             const std::shared_ptr<TransformStack>& transform)
  : is_future_(false),
    is_output_store_(false),
    dim_(dim),
    code_(code),
    redop_id_(redop_id),
    region_field_(std::forward<RegionField>(region_field)),
    transform_(transform)
{
  readable_  = region_field_.is_readable();
  writable_  = region_field_.is_writable();
  reducible_ = region_field_.is_reducible();
}

Store::Store(Store&& other) noexcept
  : is_future_(other.is_future_),
    is_unbound_store_(other.is_unbound_store_),
    dim_(other.dim_),
    code_(other.code_),
    redop_id_(other.redop_id_),
    future_(other.future_),
    region_field_(std::forward<RegionField>(other.region_field_)),
    unbound_field_(std::forward<UnboundRegionField>(other.unbound_field_)),
    transform_(std::move(other.transform_)),
    readable_(other.readable_),
    writable_(other.writable_),
    reducible_(other.reducible_)
{
}

Store& Store::operator=(Store&& other) noexcept
{
  is_future_        = other.is_future_;
  is_unbound_store_ = other.is_unbound_store_;
  dim_              = other.dim_;
  code_             = other.code_;
  redop_id_         = other.redop_id_;
  if (is_future_)
    future_ = other.future_;
  else if (is_unbound_store_)
    unbound_field_ = std::move(other.unbound_field_);
  else
    region_field_ = std::move(other.region_field_);
  transform_ = std::move(other.transform_);
  readable_  = other.readable_;
  writable_  = other.writable_;
  reducible_ = other.reducible_;
  return *this;
}

bool Store::valid() const { return is_future_ || is_unbound_store_ || region_field_.valid(); }

Domain Store::domain() const
{
#ifdef DEBUG_LEGATE
  assert(!is_unbound_store_);
#endif
  auto result = is_future_ ? future_.domain() : region_field_.domain();
  if (!transform_->identity()) result = transform_->transform(result);
#ifdef DEBUG_LEGATE
  assert(result.dim == dim_ || dim_ == 0);
#endif
  return result;
}

<<<<<<< HEAD
void Store::unmap()
{
  if (is_future_ || is_output_store_) return;
  region_field_.unmap();
}

void Store::make_empty()
=======
void Store::bind_empty_data()
>>>>>>> 78c61d83
{
#ifdef DEBUG_LEGATE
  check_valid_return();
#endif
  unbound_field_.bind_empty_data(dim_);
}

void Store::remove_transform()
{
#ifdef DEBUG_LEGATE
  assert(transformed());
#endif
  dim_ = transform_->pop()->target_ndim(dim_);
}

void Store::check_valid_return() const
{
  if (!is_unbound_store_) {
    log_legate.error("Invalid to return a buffer to a bound store");
    LEGATE_ABORT;
  }
  if (unbound_field_.bound()) {
    log_legate.error("Invalid to return more than one buffer to an unbound store");
    LEGATE_ABORT;
  }
}

void Store::check_buffer_dimension(const int32_t dim) const
{
  if (dim != dim_) {
    log_legate.error(
      "Dimension mismatch: invalid to bind a %d-D buffer to a %d-D store", dim, dim_);
    LEGATE_ABORT;
  }
}

void Store::check_accessor_dimension(const int32_t dim) const
{
  if (!(dim == dim_ || (dim_ == 0 && dim == 1))) {
    log_legate.error(
      "Dimension mismatch: invalid to create a %d-D accessor to a %d-D store", dim, dim_);
    LEGATE_ABORT;
  }
}

}  // namespace legate<|MERGE_RESOLUTION|>--- conflicted
+++ resolved
@@ -66,13 +66,9 @@
 
 Domain RegionField::domain() const { return dim_dispatch(dim_, get_domain_fn{}, pr_); }
 
-<<<<<<< HEAD
 void RegionField::unmap() { Runtime::get_runtime()->unmap_physical_region(pr_); }
 
-OutputRegionField::OutputRegionField(const Legion::OutputRegion& out, Legion::FieldID fid)
-=======
 UnboundRegionField::UnboundRegionField(const Legion::OutputRegion& out, Legion::FieldID fid)
->>>>>>> 78c61d83
   : out_(out),
     fid_(fid),
     num_elements_(
@@ -269,7 +265,7 @@
              RegionField&& region_field,
              const std::shared_ptr<TransformStack>& transform)
   : is_future_(false),
-    is_output_store_(false),
+    is_unbound_store_(false),
     dim_(dim),
     code_(code),
     redop_id_(redop_id),
@@ -332,17 +328,13 @@
   return result;
 }
 
-<<<<<<< HEAD
 void Store::unmap()
 {
-  if (is_future_ || is_output_store_) return;
+  if (is_future_ || is_unbound_store_) return;
   region_field_.unmap();
 }
 
-void Store::make_empty()
-=======
 void Store::bind_empty_data()
->>>>>>> 78c61d83
 {
 #ifdef DEBUG_LEGATE
   check_valid_return();
