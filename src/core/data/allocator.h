/* Copyright 2022 NVIDIA Corporation
 *
 * Licensed under the Apache License, Version 2.0 (the "License");
 * you may not use this file except in compliance with the License.
 * You may obtain a copy of the License at
 *
 *     http://www.apache.org/licenses/LICENSE-2.0
 *
 * Unless required by applicable law or agreed to in writing, software
 * distributed under the License is distributed on an "AS IS" BASIS,
 * WITHOUT WARRANTIES OR CONDITIONS OF ANY KIND, either express or implied.
 * See the License for the specific language governing permissions and
 * limitations under the License.
 *
 */

#pragma once

#include "core/data/buffer.h"

#include <unordered_map>

/**
 * @file
 * @brief Class definition for legate::ScopedAllocator
 */

namespace legate {

/**
 * @brief A simple allocator backed by `Buffer` objects
 *
 * For each allocation request, this allocator creates a 1D `Buffer` of `int8_t` and returns
 * the raw pointer to it. By default, all allocations are deallocated when the allocator is
 * destroyed, and can optionally be made alive until the task finishes by making the allocator
 * unscoped.
 */
class ScopedAllocator {
 public:
  using ByteBuffer = Buffer<int8_t>;

 public:
  ScopedAllocator() = default;

  // Iff 'scoped', all allocations will be released upon destruction.
  // Otherwise this is up to the runtime after the task has finished.
<<<<<<< HEAD
  /**
   * @brief Create a `ScopedAllocator` for a specific memory kind
   *
   * @param kind Kind of the memory on which the `Buffer`s should be created
   * @param scoped If true, the allocator is scoped; i.e., lifetimes of allocations are tied to
   * the allocator's lifetime. Otherwise, the allocations are alive until the task finishes
   * (and unless explicitly deallocated).
   * @param alignment Alignment for the allocations
   */
  ScopedAllocator(Legion::Memory::Kind kind, bool scoped = true, size_t alignment = 16);
=======
  ScopedAllocator(Memory::Kind kind, bool scoped = true, size_t alignment = 16);
>>>>>>> cb65d91c
  ~ScopedAllocator();

 public:
  /**
   * @brief Allocates a memory space
   *
   * @param bytes Size of the allocation in bytes
   *
   * @return A raw pointer to the allocation
   */
  void* allocate(size_t bytes);
  /**
   * @brief Deallocates an allocation. The input pointer must be one that was previously
   * returned by an `allocate` call, otherwise the code will crash.
   *
   * @param ptr Pointer to the allocation to deallocate
   */
  void deallocate(void* ptr);

 private:
  Memory::Kind target_kind_{Memory::Kind::SYSTEM_MEM};
  bool scoped_;
  size_t alignment_;
  std::unordered_map<const void*, ByteBuffer> buffers_{};
};

}  // namespace legate<|MERGE_RESOLUTION|>--- conflicted
+++ resolved
@@ -44,7 +44,6 @@
 
   // Iff 'scoped', all allocations will be released upon destruction.
   // Otherwise this is up to the runtime after the task has finished.
-<<<<<<< HEAD
   /**
    * @brief Create a `ScopedAllocator` for a specific memory kind
    *
@@ -54,10 +53,7 @@
    * (and unless explicitly deallocated).
    * @param alignment Alignment for the allocations
    */
-  ScopedAllocator(Legion::Memory::Kind kind, bool scoped = true, size_t alignment = 16);
-=======
   ScopedAllocator(Memory::Kind kind, bool scoped = true, size_t alignment = 16);
->>>>>>> cb65d91c
   ~ScopedAllocator();
 
  public:
