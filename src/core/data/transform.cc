/* Copyright 2021-2022 NVIDIA Corporation
 *
 * Licensed under the Apache License, Version 2.0 (the "License");
 * you may not use this file except in compliance with the License.
 * You may obtain a copy of the License at
 *
 *     http://www.apache.org/licenses/LICENSE-2.0
 *
 * Unless required by applicable law or agreed to in writing, software
 * distributed under the License is distributed on an "AS IS" BASIS,
 * WITHOUT WARRANTIES OR CONDITIONS OF ANY KIND, either express or implied.
 * See the License for the specific language governing permissions and
 * limitations under the License.
 *
 */

#include "core/data/transform.h"

namespace legate {

Legion::DomainAffineTransform combine(const Legion::DomainAffineTransform& lhs,
                                      const Legion::DomainAffineTransform& rhs)
{
  Legion::DomainAffineTransform result;
  auto transform   = lhs.transform * rhs.transform;
  auto offset      = lhs.transform * rhs.offset + lhs.offset;
  result.transform = transform;
  result.offset    = offset;
  return result;
}

TransformStack::TransformStack(std::unique_ptr<StoreTransform>&& transform,
                               std::shared_ptr<TransformStack>&& parent)
  : transform_(std::forward<decltype(transform)>(transform)),
    parent_(std::forward<decltype(parent)>(parent))
{
}

Domain TransformStack::transform(const Domain& input) const
{
#ifdef DEBUG_LEGATE
  assert(transform_ != nullptr);
#endif
  return transform_->transform(parent_->identity() ? input : parent_->transform(input));
}

Legion::DomainAffineTransform TransformStack::inverse_transform(int32_t in_dim) const
{
#ifdef DEBUG_LEGATE
  assert(transform_ != nullptr);
#endif
  auto result  = transform_->inverse_transform(in_dim);
  auto out_dim = transform_->target_ndim(in_dim);

  if (parent_->identity())
    return result;
  else {
    auto parent = parent_->inverse_transform(out_dim);
    return combine(parent, result);
  }
}

void TransformStack::print(std::ostream& out) const
{
  if (identity()) {
    out << "(identity)";
    return;
  }

  transform_->print(out);
  if (!parent_->identity()) {
    out << " >> ";
    parent_->print(out);
  }
}

std::unique_ptr<StoreTransform> TransformStack::pop()
{
#ifdef DEBUG_LEGATE
  assert(transform_ != nullptr);
#endif
  auto result = std::move(transform_);
  if (parent_ != nullptr) {
    transform_ = std::move(parent_->transform_);
    parent_    = std::move(parent_->parent_);
  }
  return std::move(result);
}

void TransformStack::dump() const { std::cerr << *this << std::endl; }

Shift::Shift(int32_t dim, int64_t offset) : dim_(dim), offset_(offset) {}

Domain Shift::transform(const Domain& input) const
{
  auto result = input;
  result.rect_data[dim_] += offset_;
  result.rect_data[dim_ + result.dim] += offset_;
  return result;
}

Legion::DomainAffineTransform Shift::inverse_transform(int32_t in_dim) const
{
  assert(dim_ < in_dim);
  auto out_dim = in_dim;

  Legion::DomainTransform transform;
  transform.m = out_dim;
  transform.n = in_dim;
  for (int32_t i = 0; i < out_dim; ++i)
    for (int32_t j = 0; j < in_dim; ++j)
      transform.matrix[i * in_dim + j] = static_cast<coord_t>(i == j);

  DomainPoint offset;
  offset.dim = out_dim;
  for (int32_t i = 0; i < out_dim; ++i) offset[i] = i == dim_ ? -offset_ : 0;

  Legion::DomainAffineTransform result;
  result.transform = transform;
  result.offset    = offset;
  return result;
}

void Shift::print(std::ostream& out) const
{
  out << "Shift(";
  out << "dim: " << dim_ << ", ";
  out << "offset: " << offset_ << ")";
}

int32_t Shift::target_ndim(int32_t source_ndim) const { return source_ndim; }

void Shift::return_promoted_dims(std::vector<int32_t>&) const {};

Promote::Promote(int32_t extra_dim, int64_t dim_size) : extra_dim_(extra_dim), dim_size_(dim_size)
{
}

Domain Promote::transform(const Domain& input) const
{
  Domain output;
  output.dim = input.dim + 1;

  for (int32_t out_dim = 0, in_dim = 0; out_dim < output.dim; ++out_dim)
    if (out_dim == extra_dim_) {
      output.rect_data[out_dim]              = 0;
      output.rect_data[out_dim + output.dim] = dim_size_ - 1;
    } else {
      output.rect_data[out_dim]              = input.rect_data[in_dim];
      output.rect_data[out_dim + output.dim] = input.rect_data[in_dim + input.dim];
      ++in_dim;
    }
  return output;
}

Legion::DomainAffineTransform Promote::inverse_transform(int32_t in_dim) const
{
  assert(extra_dim_ < in_dim);
  auto out_dim = in_dim - 1;

  Legion::DomainTransform transform;
  transform.m = std::max<int32_t>(out_dim, 1);
  transform.n = in_dim;
  for (int32_t i = 0; i < transform.m; ++i)
    for (int32_t j = 0; j < transform.n; ++j) transform.matrix[i * in_dim + j] = 0;

  if (out_dim > 0)
    for (int32_t j = 0, i = 0; j < transform.n; ++j)
      if (j != extra_dim_) transform.matrix[i++ * in_dim + j] = 1;

  DomainPoint offset;
  offset.dim = std::max<int32_t>(out_dim, 1);
  for (int32_t i = 0; i < transform.m; ++i) offset[i] = 0;

  Legion::DomainAffineTransform result;
  result.transform = transform;
  result.offset    = offset;
  return result;
}

void Promote::print(std::ostream& out) const
{
  out << "Promote(";
  out << "extra_dim: " << extra_dim_ << ", ";
  out << "dim_size: " << dim_size_ << ")";
}

int32_t Promote::target_ndim(int32_t source_ndim) const { return source_ndim - 1; }

void Promote::return_promoted_dims(std::vector<int32_t>& dims) const
{
  // avoid pushing 2 times
<<<<<<< HEAD
  auto finder = std::find(dims.begin(), dims.end(), (extra_dim_));
  if (finder == dims.end()) {
    for (size_t i = 0; i < dims.size(); i++) { dims[i] += 1; }
    dims.push_back(extra_dim_);
  }
=======
  for (auto& dim : dims) if (dim >= extra_dim_) dim++;
  dims.push_back(extra_dim_);
>>>>>>> 05989fc3
}

Project::Project(int32_t dim, int64_t coord) : dim_(dim), coord_(coord) {}

Domain Project::transform(const Domain& input) const
{
  Domain output;
  output.dim = input.dim - 1;

  for (int32_t in_dim = 0, out_dim = 0; in_dim < input.dim; ++in_dim)
    if (in_dim != dim_) {
      output.rect_data[out_dim]              = input.rect_data[in_dim];
      output.rect_data[out_dim + output.dim] = input.rect_data[in_dim + input.dim];
      ++out_dim;
    }
  return output;
}

Legion::DomainAffineTransform Project::inverse_transform(int32_t in_dim) const
{
  auto out_dim = in_dim + 1;
  assert(dim_ < out_dim);

  Legion::DomainTransform transform;
  transform.m = out_dim;
  if (in_dim == 0) {
    transform.n         = out_dim;
    transform.matrix[0] = 0;
  } else {
    transform.n = in_dim;
    for (int32_t i = 0; i < out_dim; ++i)
      for (int32_t j = 0; j < in_dim; ++j) transform.matrix[i * in_dim + j] = 0;

    for (int32_t i = 0, j = 0; i < out_dim; ++i)
      if (i != dim_) transform.matrix[i * in_dim + j++] = 1;
  }

  DomainPoint offset;
  offset.dim = out_dim;
  for (int32_t i = 0; i < out_dim; ++i) offset[i] = i == dim_ ? coord_ : 0;

  Legion::DomainAffineTransform result;
  result.transform = transform;
  result.offset    = offset;
  return result;
}

void Project::print(std::ostream& out) const
{
  out << "Project(";
  out << "dim: " << dim_ << ", ";
  out << "coord: " << coord_ << ")";
}

int32_t Project::target_ndim(int32_t source_ndim) const { return source_ndim + 1; }

void Project::return_promoted_dims(std::vector<int32_t>& dims) const
{
  auto finder = std::find(dims.begin(), dims.end(), (dim_));
  if (finder != dims.end()) {
    dims.erase(finder);
    for (size_t i = 0; i < dims.size(); i++) {
      if (dims[i] > dim_) { dims[i] -= 1; }
    }
  }
}

Transpose::Transpose(std::vector<int32_t>&& axes) : axes_(std::move(axes)) {}

Domain Transpose::transform(const Domain& input) const
{
  Domain output;
  output.dim = input.dim;
  for (int32_t out_dim = 0; out_dim < output.dim; ++out_dim) {
    auto in_dim                            = axes_[out_dim];
    output.rect_data[out_dim]              = input.rect_data[in_dim];
    output.rect_data[out_dim + output.dim] = input.rect_data[in_dim + input.dim];
  }
  return output;
}

Legion::DomainAffineTransform Transpose::inverse_transform(int32_t in_dim) const
{
  Legion::DomainTransform transform;
  transform.m = in_dim;
  transform.n = in_dim;
  for (int32_t i = 0; i < in_dim; ++i)
    for (int32_t j = 0; j < in_dim; ++j) transform.matrix[i * in_dim + j] = 0;

  for (int32_t j = 0; j < in_dim; ++j) transform.matrix[axes_[j] * in_dim + j] = 1;

  DomainPoint offset;
  offset.dim = in_dim;
  for (int32_t i = 0; i < in_dim; ++i) offset[i] = 0;

  Legion::DomainAffineTransform result;
  result.transform = transform;
  result.offset    = offset;
  return result;
}

namespace {  // anonymous
template <typename T>
void print_vector(std::ostream& out, const std::vector<T>& vec)
{
  bool past_first = false;
  out << "[";
  for (const T& val : vec) {
    if (past_first) {
      out << ", ";
    } else {
      past_first = true;
    }
    out << val;
  }
  out << "]";
}
}  // anonymous namespace

void Transpose::print(std::ostream& out) const
{
  out << "Transpose(";
  out << "axes: ";
  print_vector(out, axes_);
  out << ")";
}

int32_t Transpose::target_ndim(int32_t source_ndim) const { return source_ndim; }

void Transpose::return_promoted_dims(std::vector<int32_t>& dims) const
{
  // i should be added to X.tranpose(axes).promoted iff axes[i] is in X.promoted
  // e.g. X.promoted = [0] => X.transpose((1,2,0)).promoted = [2]
  for (auto& promoted : dims) {
    auto finder = std::find(axes_.begin(), axes_.end(), promoted);
#ifdef DEBUG_LEGATE
    assert(finder != axes_.end());
#endif
    promoted = finder - axes_.begin();
  }
};

Delinearize::Delinearize(int32_t dim, std::vector<int64_t>&& sizes)
  : dim_(dim), sizes_(std::move(sizes)), strides_(sizes_.size(), 1), volume_(1)
{
  for (int32_t dim = sizes_.size() - 2; dim >= 0; --dim)
    strides_[dim] = strides_[dim + 1] * sizes_[dim + 1];
  for (auto size : sizes_) volume_ *= size;
}

Domain Delinearize::transform(const Domain& input) const
{
  auto delinearize = [](const auto dim, const auto ndim, const auto& strides, const Domain& input) {
    Domain output;
    output.dim     = input.dim - 1 + ndim;
    int32_t in_dim = 0;
    for (int32_t in_dim = 0, out_dim = 0; in_dim < input.dim; ++in_dim) {
      if (in_dim == dim) {
        auto lo = input.rect_data[in_dim];
        auto hi = input.rect_data[input.dim + in_dim];
        for (auto stride : strides) {
          output.rect_data[out_dim]              = lo / stride;
          output.rect_data[output.dim + out_dim] = hi / stride;
          lo                                     = lo % stride;
          hi                                     = hi % stride;
          ++out_dim;
        }
      } else {
        output.rect_data[out_dim]              = input.rect_data[in_dim];
        output.rect_data[output.dim + out_dim] = input.rect_data[input.dim + in_dim];
        ++out_dim;
      }
    }
    return output;
  };
  return delinearize(dim_, sizes_.size(), strides_, input);
}

Legion::DomainAffineTransform Delinearize::inverse_transform(int32_t in_dim) const
{
  Legion::DomainTransform transform;
  int32_t out_dim = in_dim - strides_.size() + 1;
  transform.m     = out_dim;
  transform.n     = in_dim;
  for (int32_t i = 0; i < out_dim; ++i)
    for (int32_t j = 0; j < in_dim; ++j) transform.matrix[i * in_dim + j] = 0;

  for (int32_t i = 0, j = 0; i < out_dim; ++i)
    if (i == dim_)
      for (auto stride : strides_) transform.matrix[i * in_dim + j++] = stride;
    else
      transform.matrix[i * in_dim + j++] = 1;

  DomainPoint offset;
  offset.dim = out_dim;
  for (int32_t i = 0; i < out_dim; ++i) offset[i] = 0;

  Legion::DomainAffineTransform result;
  result.transform = transform;
  result.offset    = offset;
  return result;
}

void Delinearize::print(std::ostream& out) const
{
  out << "Delinearize(";
  out << "dim: " << dim_ << ", ";
  out << "sizes: ";
  print_vector(out, sizes_);
  out << ")";
}

int32_t Delinearize::target_ndim(int32_t source_ndim) const
{
  return source_ndim - strides_.size() + 1;
}

void Delinearize::return_promoted_dims(std::vector<int32_t>&) const {};

std::ostream& operator<<(std::ostream& out, const Transform& transform)
{
  transform.print(out);
  return out;
}

}  // namespace legate<|MERGE_RESOLUTION|>--- conflicted
+++ resolved
@@ -189,17 +189,9 @@
 
 void Promote::return_promoted_dims(std::vector<int32_t>& dims) const
 {
-  // avoid pushing 2 times
-<<<<<<< HEAD
-  auto finder = std::find(dims.begin(), dims.end(), (extra_dim_));
-  if (finder == dims.end()) {
-    for (size_t i = 0; i < dims.size(); i++) { dims[i] += 1; }
-    dims.push_back(extra_dim_);
-  }
-=======
-  for (auto& dim : dims) if (dim >= extra_dim_) dim++;
+  for (auto& dim : dims)
+    if (dim >= extra_dim_) dim++;
   dims.push_back(extra_dim_);
->>>>>>> 05989fc3
 }
 
 Project::Project(int32_t dim, int64_t coord) : dim_(dim), coord_(coord) {}
