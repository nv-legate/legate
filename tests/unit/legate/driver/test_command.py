--- conflicted
+++ resolved
@@ -66,11 +66,8 @@
         m.cmd_log_levels,
         m.cmd_log_file,
         m.cmd_eager_alloc,
-<<<<<<< HEAD
+        m.cmd_ucx,
         m.cmd_user_script,
-=======
-        m.cmd_ucx,
->>>>>>> 1a29d336
         m.cmd_user_opts,
     )
 
