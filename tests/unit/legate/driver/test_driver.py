# Copyright 2021-2022 NVIDIA Corporation
#
# Licensed under the Apache License, Version 2.0 (the "License");
# you may not use this file except in compliance with the License.
# You may obtain a copy of the License at
#
#     http://www.apache.org/licenses/LICENSE-2.0
#
# Unless required by applicable law or agreed to in writing, software
# distributed under the License is distributed on an "AS IS" BASIS,
# WITHOUT WARRANTIES OR CONDITIONS OF ANY KIND, either express or implied.
# See the License for the specific language governing permissions and
# limitations under the License.
#
from __future__ import annotations

import re
from shlex import quote

import pytest
from pytest_mock import MockerFixture

import legate.driver.driver as m
from legate.driver.args import LAUNCHERS
from legate.driver.command import CMD_PARTS
<<<<<<< HEAD
from legate.driver.config import Config
from legate.driver.launcher import Launcher
from legate.util.colors import scrub
from legate.util.system import System
from legate.util.types import LauncherType

from ...util import Capsys
from .util import GenConfig
=======
from legate.driver.launcher import RANK_ENV_VARS, Launcher
from legate.driver.system import System
from legate.driver.types import LauncherType
from legate.driver.ui import scrub
from legate.driver.util import print_verbose
>>>>>>> b66abe0f

SYSTEM = System()

DARWIN_GDB_WARN_EXPECTED_PAT = """\
WARNING: You must start the debugging session with the following command,
as LLDB no longer forwards the environment to subprocesses for security
reasons:

[(]lldb[)] process launch -v LIB_PATH=(.*) -v PYTHONPATH=(.*)
"""


class TestDriver:
    @pytest.mark.parametrize("launch", LAUNCHERS)
    def test_init(self, genconfig: GenConfig, launch: LauncherType) -> None:
        config = genconfig(["--launcher", launch])

        driver = m.Driver(config, SYSTEM)

        assert driver.config is config
        assert driver.system is SYSTEM
        assert driver.launcher == Launcher.create(config, SYSTEM)

    @pytest.mark.parametrize("launch", LAUNCHERS)
    def test_cmd(self, genconfig: GenConfig, launch: LauncherType) -> None:
        config = genconfig(["--launcher", launch])

        driver = m.Driver(config, SYSTEM)

        parts = (part(config, SYSTEM, driver.launcher) for part in CMD_PARTS)
        expected_cmd = driver.launcher.cmd + sum(parts, ())

        assert driver.cmd == expected_cmd

    @pytest.mark.parametrize("launch", LAUNCHERS)
    def test_env(self, genconfig: GenConfig, launch: LauncherType) -> None:
        config = genconfig(["--launcher", launch])

        driver = m.Driver(config, SYSTEM)

        assert driver.env == driver.launcher.env

    @pytest.mark.parametrize("launch", LAUNCHERS)
    def test_custom_env_vars(
        self, genconfig: GenConfig, launch: LauncherType
    ) -> None:
        config = genconfig(["--launcher", launch])

        driver = m.Driver(config, SYSTEM)

        assert driver.custom_env_vars == driver.launcher.custom_env_vars

    @pytest.mark.parametrize("launch", LAUNCHERS)
    def test_dry_run(
        self, genconfig: GenConfig, mocker: MockerFixture, launch: LauncherType
    ) -> None:
        config = genconfig(["--launcher", launch, "--dry-run"])
        driver = m.Driver(config, SYSTEM)

        mocker.patch.object(m, "process_logs")
        mock_run = mocker.patch.object(m, "run")

        driver.run()

        mock_run.assert_not_called()

    @pytest.mark.parametrize("launch", LAUNCHERS)
    def test_run(
        self, genconfig: GenConfig, mocker: MockerFixture, launch: LauncherType
    ) -> None:
        config = genconfig(["--launcher", launch])
        driver = m.Driver(config, SYSTEM)

        mocker.patch.object(m, "process_logs")
        mock_run = mocker.patch.object(m, "run")

        driver.run()

        mock_run.assert_called_once_with(driver.cmd, env=driver.env)

    @pytest.mark.parametrize("launch", LAUNCHERS)
    def test_verbose(
        self,
        capsys: Capsys,
        genconfig: GenConfig,
        launch: LauncherType,
    ) -> None:
        # set --dry-run to avoid needing to mock anything
        config = genconfig(["--launcher", launch, "--verbose", "--dry-run"])
        driver = m.Driver(config, SYSTEM)

        driver.run()

        run_out = scrub(capsys.readouterr()[0]).strip()

        m.print_verbose(driver.system, driver)

        pv_out = scrub(capsys.readouterr()[0]).strip()

        assert pv_out in run_out

    @pytest.mark.parametrize("rank_var", RANK_ENV_VARS)
    def test_verbose_nonero_rank_id(
        self,
        monkeypatch: pytest.MonkeyPatch,
        capsys: Capsys,
        genconfig: GenConfig,
        rank_var: str,
    ) -> None:
        for name in RANK_ENV_VARS:
            monkeypatch.delenv(name, raising=False)
        monkeypatch.setenv(name, "1")

        # set --dry-run to avoid needing to mock anything
        config = genconfig(
            ["--launcher", "none", "--verbose", "--dry-run"], multi_rank=(2, 2)
        )
        system = System()
        driver = m.Driver(config, system)

        driver.run()

        run_out = scrub(capsys.readouterr()[0]).strip()

        print_verbose(driver.system, driver)

        pv_out = scrub(capsys.readouterr()[0]).strip()

        assert pv_out not in run_out

    @pytest.mark.parametrize("launch", LAUNCHERS)
    def test_darwin_gdb_warning(
        self,
        mocker: MockerFixture,
        capsys: Capsys,
        genconfig: GenConfig,
        launch: str,
    ) -> None:
        mocker.patch("platform.system", return_value="Darwin")
        mocker.patch.object(m, "process_logs")

        system = m.System()

        # set --dry-run to avoid needing to mock anything
        config = genconfig(["--launcher", launch, "--gdb", "--dry-run"])
        driver = m.Driver(config, system)

        driver.run()

        out, _ = capsys.readouterr()

        assert re.search(DARWIN_GDB_WARN_EXPECTED_PAT, scrub(out))


class Test_print_verbose:
    def test_system_only(self, capsys: Capsys) -> None:
        system = System()

        m.print_verbose(system)

        out = scrub(capsys.readouterr()[0]).strip()

        assert out.startswith(f"{'--- Legion Python Configuration ':-<80}")
        assert "Legate paths:" in out
        for line in scrub(str(system.legate_paths)).split():
            assert line in out

        assert "Legion paths:" in out
        for line in scrub(str(system.legion_paths)).split():
            assert line in out

    def test_system_and_driver(self, capsys: Capsys) -> None:
        config = Config(["legate", "--no-replicate"])
        system = System()
        driver = m.Driver(config, system)

        m.print_verbose(system, driver)

        out = scrub(capsys.readouterr()[0]).strip()

        assert out.startswith(f"{'--- Legion Python Configuration ':-<80}")
        assert "Legate paths:" in out
        for line in scrub(str(system.legate_paths)).split():
            assert line in out

        assert "Legion paths:" in out
        for line in scrub(str(system.legion_paths)).split():
            assert line in out

        assert "Command:" in out
        assert f"  {' '.join(quote(t) for t in driver.cmd)}" in out

        assert "Customized Environment:" in out
        for k in driver.custom_env_vars:
            assert f"{k}={driver.env[k]}" in out

        assert out.endswith(f"\n{'-':-<80}")<|MERGE_RESOLUTION|>--- conflicted
+++ resolved
@@ -23,22 +23,14 @@
 import legate.driver.driver as m
 from legate.driver.args import LAUNCHERS
 from legate.driver.command import CMD_PARTS
-<<<<<<< HEAD
 from legate.driver.config import Config
-from legate.driver.launcher import Launcher
+from legate.driver.launcher import RANK_ENV_VARS, Launcher
 from legate.util.colors import scrub
 from legate.util.system import System
 from legate.util.types import LauncherType
 
 from ...util import Capsys
 from .util import GenConfig
-=======
-from legate.driver.launcher import RANK_ENV_VARS, Launcher
-from legate.driver.system import System
-from legate.driver.types import LauncherType
-from legate.driver.ui import scrub
-from legate.driver.util import print_verbose
->>>>>>> b66abe0f
 
 SYSTEM = System()
 
