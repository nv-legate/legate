--- conflicted
+++ resolved
@@ -98,16 +98,11 @@
         cov_bin = "conda/envs/legate/bin/coverage"
         args = ["--cov-bin", cov_bin]
         c = m.Config(["test.py"] + args)
-<<<<<<< HEAD
-        expected_result = [cov_bin] + c.cov_args.split()
-        stage = MockTestStage(c, FakeSystem())
-=======
         expected_result = [
             "--run-mode=python",
             cov_bin,
         ] + c.other.cov_args.split()
-        stage = MockTestStage(c, s)
->>>>>>> 37479fd1
+        stage = MockTestStage(c, FakeSystem())
         assert stage.cov_args(c) == expected_result
 
     def test_cov_args_with_cov_bin_args_and_src_path(self) -> None:
