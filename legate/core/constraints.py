--- conflicted
+++ resolved
@@ -79,20 +79,10 @@
     def __repr__(self):
         disj = "D" if self._disjoint else "A"
         comp = "C" if self._complete else "I"
-<<<<<<< HEAD
-        #return f"X{self._id}({disj},{comp})"
-        return f"X{self._id}({disj},{comp})@{self._op_name}"
-
-    def __hash__(self):
-        #return hash(self._id)
-        return hash((self._op_hash, self._id))
-        return hash((self._op, self._id))
-=======
         return f"X{self._id}({disj},{comp})@{self._op_name}"
 
     def __hash__(self):
         return hash((self._op_hash, self._id))
->>>>>>> ab96ebcd
 
     def subst(self, mapping):
         return Lit(mapping[self])
