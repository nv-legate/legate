# Copyright 2021-2022 NVIDIA Corporation
#
# Licensed under the Apache License, Version 2.0 (the "License");
# you may not use this file except in compliance with the License.
# You may obtain a copy of the License at
#
#     http://www.apache.org/licenses/LICENSE-2.0
#
# Unless required by applicable law or agreed to in writing, software
# distributed under the License is distributed on an "AS IS" BASIS,
# WITHOUT WARRANTIES OR CONDITIONS OF ANY KIND, either express or implied.
# See the License for the specific language governing permissions and
# limitations under the License.
#
from __future__ import annotations

import weakref
from typing import (
    TYPE_CHECKING,
    Any,
    Callable,
    Optional,
    Sequence,
    Type,
    Union,
)

from . import (
    Attach,
    Detach,
    Future,
    IndexAttach,
    IndexDetach,
    InlineMapping,
    Point,
    ffi,
    legion,
)
from .partition import REPLICATE, PartitionBase, Restriction, Tiling
from .projection import execute_functor_symbolically
from .shape import Shape
from .transform import (
    Delinearize,
    Project,
    Promote,
    Shift,
    TransformStack,
    Transpose,
)
from .types import _Dtype

if TYPE_CHECKING:
    from . import (
        AffineTransform,
        BufferBuilder,
        Partition as LegionPartition,
        PhysicalRegion,
        Rect,
        Region,
    )
    from .context import Context
    from .launcher import Proj
    from .projection import ProjFn
    from .runtime import Field, Runtime
    from .transform import TransformStackBase


class InlineMappedAllocation:
    """
    This helper class is to tie the lifecycle of the client object to
    the inline mapped allocation
    """

    def __init__(
        self,
        region_field: RegionField,
        shape: tuple[int, ...],
        address: int,
        strides: tuple[int, ...],
    ) -> None:
        self._region_field = region_field
        self._shape = shape
        self._address = address
        self._strides = strides
        self._consumed = False

    def consume(
        self, ctor: Callable[[tuple[int, ...], int, tuple[int, ...]], Any]
    ) -> Any:
        if self._consumed:
            raise RuntimeError("Each inline mapping can be consumed only once")
        self._consumed = True
        result = ctor(self._shape, self._address, self._strides)
        self._region_field.register_consumer(result)
        return result


class DistributedAllocation:
    def __init__(
        self,
        partition: LegionPartition,
        shard_local_buffers: dict[Point, memoryview],
    ) -> None:
        """
        Represents a distributed collection of buffers, to be
        collectively attached as sub-regions of the same
        parent region.

        This is a rare case of a data structure that is allowed (and expected)
        to have a different value on different shards; each shard should
        specify a distinct set of resources.

        Parameters
        ----------
        partition : Partition
            The partition to use in the IndexAttach operation
        shard_local_buffers : dict[Point, memoryview]
            Map from color to buffer that should back the sub-region of that
            color. This map will only cover the buffers local to the current
            shard.
        """
        self.partition = partition
        self.shard_local_buffers = shard_local_buffers


Attachable = Union[memoryview, DistributedAllocation]


# A region field holds a reference to a field in a logical region
class RegionField:
    def __init__(
        self,
        runtime: Runtime,
        region: Region,
        field: Field,
        shape: Shape,
        parent: Optional[RegionField] = None,
    ) -> None:
        self.runtime = runtime
        self.attachment_manager = runtime.attachment_manager
        self.partition_manager = runtime.partition_manager
        self.region = region
        self.field = field
        self.shape = shape
        self.parent = parent
        self.launch_space = None  # Parallel launch space for this region_field
        # External allocation we attached to this field
        self.attached_alloc: Union[None, Attachable] = None
        self.detach_key: int = -1
        # Physical region for attach
        self.physical_region: Union[None, PhysicalRegion] = None
        self.physical_region_refs = 0
        self.physical_region_mapped = False

        self._partitions: dict[PartitionBase, LegionPartition] = {}

    def __del__(self) -> None:
        if self.attached_alloc is not None:
            self.detach_external_allocation(unordered=True, defer=True)

    def same_handle(self, other: RegionField) -> bool:
        return (
            type(self) == type(other)
            and self.region.same_handle(other.region)
            and self.field.same_handle(other.field)
        )

    def __str__(self) -> str:
        return (
            f"RegionField("
            f"tid: {self.region.handle.tree_id}, "
            f"is: {self.region.handle.index_space.id}, "
            f"fs: {self.region.handle.field_space.id}, "
            f"fid: {self.field.field_id})"
        )

    def attach_external_allocation(
        self, context: Context, alloc: Attachable, share: bool
    ) -> None:
        assert self.parent is None
        # If we already have some memory attached, detach it first
        if self.attached_alloc is not None:
            raise RuntimeError("A RegionField cannot be re-attached")
        # All inline mappings should have been unmapped by now
        assert self.physical_region_refs == 0
        # Record the attached memory ranges, and confirm no overlaps with
        # previously encountered ranges.
        self.attachment_manager.attach_external_allocation(alloc, self)

        def record_detach(detach: Union[Detach, IndexDetach]) -> None:
            # Dangle these fields off the detachment operation, to prevent
            # premature collection
            detach.field = self.field  # type: ignore[union-attr]
            detach.alloc = alloc  # type: ignore[union-attr]
            # Don't store the detachment operation here, instead register it
            # on the attachment manager and record its unique key
            # TODO: This might not be necessary anymore
            self.detach_key = self.attachment_manager.register_detachment(
                detach
            )

        if isinstance(alloc, memoryview):
            # Singleton attachment
            attach = Attach(
                self.region,
                self.field.field_id,
                alloc,
                mapper=context.mapper_id,
            )
            # If we're not sharing then there is no need to map or restrict the
            # attachment
            if not share:
                attach.set_restricted(False)
                attach.set_mapped(False)
            else:
                self.physical_region_mapped = True
            # Singleton allocations return a physical region for the entire
            # domain, that can be inline-mapped directly.
            self.physical_region = self.runtime.dispatch(attach)
            # Add a reference here to prevent collection in inline mapped
            # cases. This reference will never be removed, we'll delete the
            # physical region once the object is deleted.
            self.physical_region_refs = 1
            # Due to the working of the Python interpreter's garbage collection
            # algorithm we make the detach operation for this now and register
            # it with the runtime so that we know that it won't be collected
            # when the RegionField object is collected.
            # We don't need to flush the contents back to the attached memory
            # if this is an internal temporary allocation.
            record_detach(Detach(self.physical_region, flush=share))
        else:
            # Distributed attachment
            assert alloc.partition.parent is self.region
            field_type = self.region.field_space.get_type(self.field.field_id)
            field_size = (
                field_type.size
                if isinstance(field_type, _Dtype)
                else field_type
            )
            shard_local_data = {}
            for (c, buf) in alloc.shard_local_buffers.items():
                subregion = alloc.partition.get_child(c)
                bounds = subregion.index_space.get_bounds()
                if buf.shape != tuple(
                    bounds.hi[i] - bounds.lo[i] + 1 for i in range(bounds.dim)
                ):
                    raise RuntimeError(
                        "Subregion shape does not match attached buffer"
                    )
                if buf.itemsize != field_size:
                    raise RuntimeError(
                        "Field type does not match attached buffer"
                    )
                shard_local_data[subregion] = buf
            index_attach = IndexAttach(
                self.region,
                self.field.field_id,
                shard_local_data,
                mapper=context.mapper_id,
            )
            index_attach.set_deduplicate_across_shards(True)
            # If we're not sharing there is no need to restrict the attachment
            if not share:
                index_attach.set_restricted(False)
            external_resources = self.runtime.dispatch(index_attach)
            # We don't need to flush the contents back to the attached memory
            # if this is an internal temporary allocation.
            record_detach(IndexDetach(external_resources, flush=share))
        # Record the attachment
        self.attached_alloc = alloc

    def detach_external_allocation(
        self, unordered: bool, defer: bool = False
    ) -> None:
        assert self.parent is None
        assert self.attached_alloc is not None
        detach = self.attachment_manager.remove_detachment(self.detach_key)
        detach.unordered = unordered  # type: ignore[union-attr]
        self.attachment_manager.detach_external_allocation(
            self.attached_alloc, detach, defer
        )
        self.physical_region = None
        self.physical_region_mapped = False
        self.physical_region_refs = 0
        self.attached_alloc = None

    def get_inline_mapped_region(self, context: Context) -> PhysicalRegion:
        if self.parent is None:
            if self.physical_region is None:
                # We don't have a valid numpy array so we need to do an inline
                # mapping and then use the buffer to share the storage
                mapping = InlineMapping(
                    self.region,
                    self.field.field_id,
                    mapper=context.mapper_id,
                )
                self.physical_region = self.runtime.dispatch(mapping)
                self.physical_region_mapped = True
                # Wait until it is valid before returning
                self.physical_region.wait_until_valid()
            elif not self.physical_region_mapped:
                # If we have a physical region but it is not mapped then
                # we actually need to remap it, we do this by launching it
                self.runtime.dispatch(self.physical_region)
                self.physical_region_mapped = True
                # Wait until it is valid before returning
                self.physical_region.wait_until_valid()
            # Increment our ref count so we know when it can be collected
            self.physical_region_refs += 1
            return self.physical_region
        else:
            return self.parent.get_inline_mapped_region(context)

    def decrement_inline_mapped_ref_count(
        self, unordered: bool = False
    ) -> None:
        if self.parent is None:
            if self.physical_region is None:
                return
            assert self.physical_region_refs > 0
            self.physical_region_refs -= 1
            if self.physical_region_refs == 0:
                self.runtime.unmap_region(
                    self.physical_region, unordered=unordered
                )
                self.physical_region = None
                self.physical_region_mapped = False
        else:
            self.parent.decrement_inline_mapped_ref_count(unordered=unordered)

    def get_inline_allocation(
        self,
        shape: Shape,
        context: Optional[Context] = None,
        transform: Optional[AffineTransform] = None,
    ) -> InlineMappedAllocation:
        context = self.runtime.core_context if context is None else context

        physical_region = self.get_inline_mapped_region(context)
        # We need a pointer to the physical allocation for this physical region
        dim = len(shape)
        # Build the accessor for this physical region
        if transform is not None:
            # We have a transform so build the accessor special with a
            # transform
            func = getattr(
                legion,
                "legion_physical_region_get_field_accessor_array_"
                f"{dim}d_with_transform",
            )
            accessor = func(
                physical_region.handle,
                ffi.cast("legion_field_id_t", self.field.field_id),
                transform.raw(),
            )
        else:
            # No transfrom so we can do the normal thing
            func = getattr(
                legion,
                f"legion_physical_region_get_field_accessor_array_{dim}d",
            )
            accessor = func(
                physical_region.handle,
                ffi.cast("legion_field_id_t", self.field.field_id),
            )
        # Now that we've got our accessor we can get a pointer to the memory
        rect = ffi.new(f"legion_rect_{dim}d_t *")
        for d in range(dim):
            rect[0].lo.x[d] = 0
            rect[0].hi.x[d] = shape[d] - 1  # inclusive
        subrect = ffi.new(f"legion_rect_{dim}d_t *")
        offsets = ffi.new("legion_byte_offset_t[]", dim)
        func = getattr(legion, f"legion_accessor_array_{dim}d_raw_rect_ptr")
        base_ptr = func(accessor, rect[0], subrect, offsets)
        assert base_ptr is not None
        # Check that the subrect is the same as in the in rect
        for d in range(dim):
            assert rect[0].lo.x[d] == subrect[0].lo.x[d]
            assert rect[0].hi.x[d] == subrect[0].hi.x[d]
        strides = tuple(offsets[i].offset for i in range(dim))
        # Numpy doesn't know about CFFI pointers, so we have to cast
        # this to a Python long before we can hand it off to Numpy.
        ptr = ffi.cast("size_t", base_ptr)
        return InlineMappedAllocation(
            self,
            tuple(shape),
            int(ptr),  # type: ignore[call-overload]
            strides,
        )

    def register_consumer(self, consumer: Any) -> None:
        # We add a callback that will be triggered when the consumer object is
        # collected. This callback carries a (captured) reference to the source
        # RegionField, keeping it alive while any consumers remain. Note that
        # weakref.ref() would not work for this purpose, because callbacks
        # passed to weakref.ref() do NOT keep their pointed objects alive. We
        # avoid storing references from the source RegionField to the consumer,
        # so that we don't create reference cycles.

        def callback() -> None:
            self.decrement_inline_mapped_ref_count()

        weakref.finalize(consumer, callback)

    def get_child(
        self, functor: Tiling, color: Shape, complete: bool = False
    ) -> RegionField:
        if functor in self._partitions:
            partition = self._partitions[functor]
        else:
            part = functor.construct(self.region, complete=complete)
            assert part is not None
            partition = part
            self._partitions[functor] = partition

        child_region = partition.get_child(Point(color))
        return RegionField(
            self.runtime,
            child_region,
            self.field,
            functor.get_subregion_size(self.shape, color),
            self,
        )


class StoragePartition:
    def __init__(
        self,
        runtime: Runtime,
        level: int,
        parent: Storage,
        partition: PartitionBase,
        complete: bool = False,
    ) -> None:
        self._runtime = runtime
        self._level = level
        self._parent = parent
        self._partition = partition
        self._complete = complete
        self._child_data: dict[Shape, RegionField] = {}
        self._child_sizes: dict[Shape, Shape] = {}
        self._child_offsets: dict[Shape, Shape] = {}

    @property
    def parent(self) -> Storage:
        return self._parent

    @property
    def level(self) -> int:
        return self._level

    def get_root(self) -> Storage:
        return self._parent.get_root()

    def get_child(self, color: Shape) -> Storage:
        assert isinstance(self._partition, Tiling)
        if not self._partition.has_color(color):
            raise ValueError(
                f"{color} is not a valid color for {self._partition}"
            )
        extents = self.get_child_size(color)
        offsets = self.get_child_offsets(color)
        return Storage(
            self._runtime,
            extents,
            self._level + 1,
            self._parent.dtype,
            parent=self,
            color=color,
            offsets=offsets,
        )

    def get_child_size(self, color: Shape) -> Shape:
        assert isinstance(self._partition, Tiling)
        if color not in self._child_sizes:
            assert isinstance(self._partition, Tiling)
            assert self._parent.extents is not None
            size = self._partition.get_subregion_size(
                self._parent.extents, color
            )
            self._child_sizes[color] = size
            return size
        else:
            return self._child_sizes[color]

    def get_child_offsets(self, color: Shape) -> Shape:
        assert isinstance(self._partition, Tiling)
        if color not in self._child_offsets:
            offsets = self._partition.get_subregion_offsets(color)
            self._child_offsets[color] = offsets
            return offsets
        else:
            return self._child_offsets[color]

    def get_child_data(self, color: Shape) -> RegionField:
        assert isinstance(self._partition, Tiling)
        if color not in self._child_data:
            parent_data = self._parent.data
            assert isinstance(self._partition, Tiling)
            assert isinstance(parent_data, RegionField)
            data = parent_data.get_child(
                self._partition, color, self._complete
            )
            self._child_data[color] = data
            return data
        else:
            return self._child_data[color]

    def find_key_partition(
        self, restrictions: tuple[Restriction, ...]
    ) -> Optional[PartitionBase]:
        return self._parent.find_key_partition(restrictions)

    def find_or_create_legion_partition(self) -> Optional[LegionPartition]:
        return self._parent.find_or_create_legion_partition(
            self._partition, self._complete
        )

    def is_disjoint_for(self, launch_domain: Optional[Rect]) -> bool:
        return self._partition.is_disjoint_for(launch_domain)


class Storage:
    def __init__(
        self,
        runtime: Runtime,
        extents: Optional[Shape],
        level: int,
        dtype: Any,
        data: Optional[Union[RegionField, Future]] = None,
        kind: type = RegionField,
        parent: Optional[StoragePartition] = None,
        color: Optional[Shape] = None,
        offsets: Optional[Shape] = None,
    ) -> None:
        assert (
            data is None
            or isinstance(data, RegionField)
            or isinstance(data, Future)
        )
        assert not isinstance(data, Future) or parent is None
        assert parent is None or color is not None
        self._runtime = runtime
        self._attachment_manager = runtime.attachment_manager
        self._partition_manager = runtime.partition_manager
        self._extents = extents
        self._offsets = offsets
        self._level = level
        self._dtype = dtype
        self._data = data
        self._kind = kind
        self._parent = parent
        self._color = color
        self._partitions: dict[PartitionBase, Optional[LegionPartition]] = {}
        self._key_partition: Union[None, PartitionBase] = None

        if self._offsets is None and self._extents is not None:
            self._offsets = Shape((0,) * self._extents.ndim)

    def __str__(self) -> str:
        return (
            f"{self._kind.__name__}(uninitialized)"
            if self._data is None
            else str(self._data)
        )

    def __repr__(self) -> str:
        return str(self)

    @property
    def extents(self) -> Shape:
        if self._extents is None:
            self._runtime.flush_scheduling_window()
            if self._extents is None:
                raise ValueError(
                    "Illegal to access an uninitialized unbound store"
                )
        return self._extents

    @property
    def offsets(self) -> Shape:
        if self._offsets is None:
            self._offsets = Shape((0,) * self.extents.ndim)
        return self._offsets

    @property
    def kind(self) -> type:
        return self._kind

    @property
    def dtype(self) -> Any:
        return self._dtype

    @property
    def ndim(self) -> int:
        return self.extents.ndim

    @property
    def data(self) -> Union[RegionField, Future]:
        """
        Return the Legion container of this Storage, which is of
        the type `self.kind`.
        """
        # If someone is trying to retreive the storage of a store,
        # we need to execute outstanding operations so that we know
        # it has been initialized correctly.
        self._runtime.flush_scheduling_window()
        if self._data is None:
            if self._kind is Future:
                raise ValueError("Illegal to access an uninitialized storage")
            if self._parent is None:
                self._data = self._runtime.allocate_field(
                    self.extents, self._dtype
                )
            else:
                assert self._color
                self._data = self._parent.get_child_data(self._color)

        return self._data

    @property
    def has_data(self) -> bool:
        return self._data is not None

    def set_data(self, data: Union[RegionField, Future]) -> None:
        assert (
            self._kind is Future and type(data) is Future
        ) or self._data is None
        self._data = data

    def set_extents(self, extents: Shape) -> None:
        self._extents = extents
        self._offsets = Shape((0,) * extents.ndim)

    @property
    def has_parent(self) -> bool:
        return self._parent is not None

    @property
    def parent(self) -> Optional[StoragePartition]:
        return self._parent

    @property
    def level(self) -> int:
        return self._level

    @property
    def color(self) -> Optional[Shape]:
        return self._color

    def get_root(self) -> Storage:
        if self._parent is None:
            return self
        else:
            return self._parent.get_root()

    def volume(self) -> int:
        return self.extents.volume()

    def overlaps(self, other: Storage) -> bool:
        if self is other:
            return True

        lhs = self
        rhs = other

        lhs_root = lhs.get_root()
        rhs_root = rhs.get_root()

        if lhs_root is not rhs_root:
            return False

        lhs_lvl = lhs.level
        rhs_lvl = rhs.level

        if lhs_lvl > rhs_lvl:
            lhs, rhs = rhs, lhs
            lhs_lvl, rhs_lvl = rhs_lvl, lhs_lvl

        while lhs_lvl < rhs_lvl:
            rhs_parent = rhs.parent
            assert rhs_parent is not None
            rhs = rhs_parent.parent
            rhs_lvl -= 2

        if lhs is rhs:
            return True
        else:
            assert lhs.has_parent and rhs.has_parent
            assert self.parent is not None
            # Legion doesn't allow passing aliased partitions to a task
            if lhs.parent is not rhs.parent:
                return True
            else:
                # TODO: This check is incorrect if the partition is aliased.
                #       Since we only have a tiling, which is a disjoint
                #       partition, we put this assertion here to remember
                #       that we need to exdtend this logic if we have other
                #       partitions. (We need to carry around the disjointness
                #       of each partition.)
                assert isinstance(self.parent._partition, Tiling)
                return lhs.color == rhs.color

    def attach_external_allocation(
        self, context: Context, alloc: Attachable, share: bool
    ) -> None:
        # If the storage has not been set, and this is a non-temporary
        # singleton attachment, we can reuse an existing RegionField that was
        # previously attached to this buffer.
        # This is the only situation where we can attach the same buffer to
        # two Stores, since they are both backed by the same RegionField.
        if self._data is None and share and isinstance(alloc, memoryview):
            self._data = self._attachment_manager.reuse_existing_attachment(
                alloc
            )
            if self._data is not None:
                return
        # Force the RegionField to be instantiated, do the attachment normally
        assert isinstance(self.data, RegionField)
        self.data.attach_external_allocation(context, alloc, share)

    def slice(self, tile_shape: Shape, offsets: Shape) -> Storage:
        if self.kind is Future:
            return self

        # As an interesting optimization, if we can evenly tile the
        # region in all dimensions of the parent region, then we'll make
        # a disjoint tiled partition with as many children as possible
        shape = self.get_root().extents
<<<<<<< HEAD

        can_tile_completely = (offsets % tile_shape).sum() == 0 and (
            shape % tile_shape).sum() == 0
=======
        has_zero = False
        can_tile_completely = False
        for i in tile_shape:
            if i == 0:
                has_zero = True
        if not has_zero:
            can_tile_completely = (offsets % tile_shape).sum() == 0 and (
                shape % tile_shape
            ).sum() == 0
>>>>>>> 371f5b32
        if (
            can_tile_completely
            and self._partition_manager.use_complete_tiling(shape, tile_shape)
        ):
            color_shape = shape // tile_shape
            color = offsets // tile_shape
            offsets = Shape((0,) * shape.ndim)
            complete = True
        else:
            color_shape = Shape((1,) * shape.ndim)
            color = Shape((0,) * shape.ndim)
            complete = False

        tiling = Tiling(self._runtime, tile_shape, color_shape, offsets)
        # We create a slice partition directly off of the root
        partition = StoragePartition(
            self._runtime,
            1,
            self.get_root(),
            tiling,
            complete=complete,
        )
        return partition.get_child(color)

    def partition(self, partition: PartitionBase) -> StoragePartition:
        complete = partition.is_complete_for(self.extents, self.offsets)
        return StoragePartition(
            self._runtime, self._level + 1, self, partition, complete=complete
        )

    def get_inline_allocation(
        self,
        shape: Shape,
        context: Optional[Context] = None,
        transform: Optional[AffineTransform] = None,
    ) -> InlineMappedAllocation:
        assert isinstance(self.data, RegionField)
        return self.data.get_inline_allocation(
            shape, context=context, transform=transform
        )

    def find_key_partition(
        self, restrictions: tuple[Restriction, ...]
    ) -> Optional[PartitionBase]:
        if (
            self._key_partition is not None
            and self._key_partition.satisfies_restriction(restrictions)
        ):
            return self._key_partition
        elif self._parent is not None:
            return self._parent.find_key_partition(restrictions)
        else:
            return None

    def set_key_partition(self, partition: PartitionBase) -> None:
        self._key_partition = partition

    def reset_key_partition(self) -> None:
        self._key_partition = None

    def find_or_create_legion_partition(
        self, functor: PartitionBase, complete: bool
    ) -> Optional[LegionPartition]:
        if self.kind is not RegionField:
            return None

        assert isinstance(self.data, RegionField)

        if functor in self._partitions:
            return self._partitions[functor]

        part = functor.construct(self.data.region, complete=complete)
        self._partitions[functor] = part

        return part


class StorePartition:
    def __init__(
        self,
        runtime: Runtime,
        store: Store,
        partition: PartitionBase,
        storage_partition: StoragePartition,
    ) -> None:
        self._runtime = runtime
        self._store = store
        self._partition = partition
        self._storage_partition = storage_partition

    @property
    def store(self) -> Store:
        return self._store

    @property
    def partition(self) -> PartitionBase:
        return self._partition

    @property
    def transform(self) -> TransformStackBase:
        return self._store.transform

    def get_child_store(self, *indices: int) -> Store:
        color = self.transform.invert_color(Shape(indices))
        child_storage = self._storage_partition.get_child(color)
        child_transform = self.transform
        for dim, offset in enumerate(child_storage.offsets):
            child_transform = TransformStack(
                Shift(self._runtime, dim, -offset), child_transform
            )
        return Store(
            self._runtime,
            self._store.type,
            child_storage,
            child_transform,
            shape=child_storage.extents,
        )

    def get_requirement(
        self,
        launch_ndim: int,
        proj_fn: Optional[ProjFn] = None,
    ) -> Proj:
        part = self._storage_partition.find_or_create_legion_partition()
        if part is not None:
            proj_id = self._store.compute_projection(proj_fn, launch_ndim)
            if self._partition.needs_delinearization(launch_ndim):
                assert proj_id == 0
                proj_id = self._runtime.get_delinearize_functor()
        else:
            proj_id = 0
        return self._partition.requirement(part, proj_id)

    def is_disjoint_for(self, launch_domain: Optional[Rect]) -> bool:
        return self._storage_partition.is_disjoint_for(launch_domain)


class Store:
    def __init__(
        self,
        runtime: Runtime,
        dtype: _Dtype,
        storage: Storage,
        transform: TransformStackBase,
        shape: Optional[Shape] = None,
        ndim: Optional[int] = None,
    ) -> None:
        """
        Unlike in Arrow where all data is backed by objects that
        implement the Python Buffer protocol, in Legate data is backed
        by Legate Store objects. A Store is a logical unit of storage
        backed by one of three containers: RegionField, Future, or FutureMap.
        Backing storages are materialized lazily and may not be created, if
        the lazy evaluation logic optimized them away.

        Parameters
        ----------
        runtime : legate.core.Runtime
            The Legate runtime
        shape : legate.core.Shape
            A Shape object representing the shape of this store
        dtype : legate.core.types._DType
            Data type of this store
        storage : Storage
            A backing storage of this store
        trasnform : TransformStack
            A stack of transforms that describe a view to the storage

        """
        assert isinstance(shape, Shape) or shape is None
        self._runtime = runtime
        self._partition_manager = runtime.partition_manager
        self._shape = shape
        self._ndim = ndim
        self._dtype = dtype
        self._storage = storage
        self._transform = transform
        self._key_partition: Union[None, PartitionBase] = None
        # This is a cache for the projection functor id
        # when no custom functor is given
        self._projection: Union[None, int] = None
        self._restrictions: Union[None, tuple[Restriction, ...]] = None

        if self._shape is not None:
            if any(extent < 0 for extent in self._shape.extents):
                raise ValueError(f"Invalid shape: {self._shape}")
        if dtype.variable_size:
            raise NotImplementedError(
                f"Store does not yet support variable size type {dtype}"
            )

    @property
    def shape(self) -> Shape:
        if self._shape is None:
            # If someone wants to access the shape of an unbound
            # store before it is set, that means the producer task is
            # sitting in the queue, so we should flush the queue.
            self._runtime.flush_scheduling_window()

            # If the shape is still None, this store has not been passed to any
            # task yet. Accessing the shape of an uninitialized store is
            # illegal.
            if self._shape is None:
                raise ValueError(
                    "Accessing the shape of an uninitialized unbound store "
                    "is illegal. This error usually happens when you try to "
                    "transform the uninitialized unbound store before you "
                    "pass it to any task."
                )
        return self._shape

    @property
    def ndim(self) -> int:
        if self._shape is None:
            assert self._ndim is not None
            return self._ndim
        else:
            return self._shape.ndim

    @property                                                                        
    def size(self)-> int:
        s = 1                                                                        
        if self._ndim == 0:                                                           
            return s                                                                 
        for p in self._shape:                                                         
            s *= p                                                                   
        return s  

    @property
    def type(self) -> _Dtype:
        """
        Return the type of the data in this storage primitive
        """
        return self._dtype

    def get_dtype(self) -> _Dtype:
        return self._dtype

    @property
    def kind(self) -> Union[Type[RegionField], Type[Future]]:
        """
        Return the type of the Legion storage object backing the data in this
        storage object: either Future, or RegionField.
        """
        return self._storage.kind

    @property
    def unbound(self) -> bool:
        return self._shape is None

    @property
    def scalar(self) -> bool:
        return self.kind is Future and self.shape.volume() == 1

    @property
    def storage(self) -> Union[RegionField, Future]:
        """
        Return the Legion container backing this Store.
        """
        if self.unbound:
            raise RuntimeError(
                "Storage of a variable size store cannot be retrieved "
                "until it is passed to an operation"
            )
        return self._storage.data

    @property
    def extents(self) -> Shape:
        return self._storage.extents

    @property
    def transform(self) -> TransformStackBase:
        return self._transform

    @property
    def transformed(self) -> bool:
        return not self._transform.bottom

    def attach_external_allocation(
        self, context: Context, alloc: Attachable, share: bool
    ) -> None:
        if not isinstance(alloc, (memoryview, DistributedAllocation)):
            raise ValueError(
                f"Only a memoryview or DistributedAllocation object can be "
                f"attached, but got {alloc}"
            )
        elif self._storage.has_parent:
            raise ValueError("Can only attach buffers to top-level Stores")
        elif self.kind is not RegionField:
            raise ValueError(
                "Can only attach buffers to RegionField-backed Stores"
            )
        elif self.unbound:
            raise ValueError("Cannot attach buffers to variable-size stores")

        self._storage.attach_external_allocation(context, alloc, share)

    def has_fake_dims(self) -> bool:
        return self._transform.adds_fake_dims()

    def comm_volume(self) -> int:
        return self._storage.volume()

    def set_storage(self, data: Union[RegionField, Future]) -> None:
        self._storage.set_data(data)
        if self._shape is None:
            assert isinstance(data, RegionField)
            self._shape = data.shape
            self._storage.set_extents(self._shape)
            self._ndim = None
        else:
            assert isinstance(data, Future)

    def invert_partition(self, partition: PartitionBase) -> PartitionBase:
        return self._transform.invert_partition(partition)

    def __str__(self) -> str:
        return (
            f"Store("
            f"shape: {self._shape}, "
            f"ndim: {self._ndim}, "
            f"type: {self._dtype}, "
            f"storage: {self._storage}, "
            f"transform: {self._transform})"
        )

    def __repr__(self) -> str:
        return str(self)

    # Convert a store in N-D space to that in (N+1)-D space.
    # The extra_dim specifies the added dimension
    def promote(self, extra_dim: int, dim_size: int = 1) -> Store:
        extra_dim = extra_dim + self.ndim if extra_dim < 0 else extra_dim
        if extra_dim < 0 or extra_dim > self.ndim:
            raise ValueError(
                f"Invalid promotion on dimension {extra_dim} for a "
                f"{self.ndim}-D store"
            )

        transform = Promote(self._runtime, extra_dim, dim_size)
        old_shape = self.shape
        shape = transform.compute_shape(old_shape)
        if old_shape == shape:
            return self
        return Store(
            self._runtime,
            self._dtype,
            self._storage,
            TransformStack(transform, self._transform),
            shape=shape,
        )

    # Take a hyperplane of an N-D store for a given index
    # to create an (N-1)-D store
    def project(self, dim: int, index: int) -> Store:
        dim = dim + self.ndim if dim < 0 else dim
        if dim < 0 or dim >= self.ndim:
            raise ValueError(
                f"Invalid projection on dimension {dim} for a {self.ndim}-D "
                "store"
            )

        old_shape = self.shape
        if index < 0 or index >= old_shape[dim]:
            raise ValueError(
                f"Out-of-bounds projection on dimension {dim} with index "
                f"{index} for a store of shape {old_shape}"
            )

        transform = Project(self._runtime, dim, index)
        shape = transform.compute_shape(old_shape)
        if old_shape == shape:
            return self

        tile_shape = old_shape.update(dim, 1)
        offsets = Shape((0,) * self.ndim).update(dim, index)

        if self.size==0:
            storage = self._storage
        else:
            storage = self._storage.slice(
                self._transform.invert_extent(tile_shape),
                self._transform.invert_point(offsets),
            )
        return Store(
            self._runtime,
            self._dtype,
            storage,
            TransformStack(transform, self._transform),
            shape=shape,
        )

    def slice(self, dim: int, sl: slice) -> Store:
        dim = dim + self.ndim if dim < 0 else dim
        if dim < 0 or dim >= self.ndim:
            raise ValueError(
                f"Invalid slicing of dimension {dim} for a {self.ndim}-D store"
            )

        size = self.shape[dim]
        start = 0 if sl.start is None else sl.start
        stop = size if sl.stop is None else sl.stop
        start = start + size if start < 0 else start
        stop = stop + size if stop < 0 else stop
        step = 1 if sl.step is None else sl.step

        if step != 1:
            raise NotImplementedError(f"Unsupported slicing: {sl}")
        elif start >= size or stop > size:
            raise ValueError(
                f"Out-of-bounds slicing {sl} on dimension {dim} for a store "
                f"of shape {self.shape}"
            )

        shape = self.shape
        tile_shape = shape.update(dim, stop - start)
        if shape == tile_shape:
            return self

        offsets = Shape((0,) * self.ndim).update(dim, start)

        storage = self._storage.slice(
            self._transform.invert_extent(tile_shape),
            self._transform.invert_point(offsets),
        )
        transform = (
            self._transform
            if start == 0
            else TransformStack(
                Shift(self._runtime, dim, -start), self._transform
            )
        )
        return Store(
            self._runtime,
            self._dtype,
            storage,
            transform,
            shape=tile_shape,
        )

    def transpose(self, axes: tuple[int, ...]) -> Store:
        if len(axes) != self.ndim:
            raise ValueError(
                f"dimension mismatch: expected {self.ndim} axes, "
                f"but got {len(axes)}"
            )
        elif len(axes) != len(set(axes)):
            raise ValueError(f"duplicate axes found: {axes}")

        for val in axes:
            if val < 0 or val >= self.ndim:
                raise ValueError(
                    f"invalid axis {val} for a {self.ndim}-D store"
                )

        if all(idx == val for idx, val in enumerate(axes)):
            return self

        transform = Transpose(self._runtime, axes)
        shape = transform.compute_shape(self.shape)
        return Store(
            self._runtime,
            self._dtype,
            self._storage,
            TransformStack(transform, self._transform),
            shape=shape,
        )

    def delinearize(self, dim: int, shape: tuple[int, ...]) -> Store:
        dim = dim + self.ndim if dim < 0 else dim
        if dim < 0 or dim >= self.ndim:
            raise ValueError(
                f"Invalid delinearization of dimension {dim} "
                f"for a {self.ndim}-D store"
            )

        if len(shape) == 1:
            return self
        s = Shape(shape)
        transform = Delinearize(self._runtime, dim, s)
        old_shape = self.shape
        if old_shape[dim] != s.volume():
            raise ValueError(
                f"Dimension of size {old_shape[dim]} "
                f"cannot be delinearized into {old_shape}"
            )
        new_shape = transform.compute_shape(old_shape)
        return Store(
            self._runtime,
            self._dtype,
            self._storage,
            TransformStack(transform, self._transform),
            shape=new_shape,
        )

    def get_inline_allocation(
        self, context: Optional[Context] = None
    ) -> InlineMappedAllocation:
        assert self.kind is RegionField
        return self._storage.get_inline_allocation(
            self.shape,
            context=context,
            transform=self._transform.get_inverse_transform(self.shape.ndim),
        )

    def overlaps(self, other: Store) -> bool:
        return self._storage.overlaps(other._storage)

    def serialize(self, buf: BufferBuilder) -> None:
        buf.pack_bool(self.kind is Future)
        buf.pack_bool(self.unbound)
        buf.pack_32bit_int(self.ndim)
        buf.pack_32bit_int(self._dtype.code)
        self._transform.serialize(buf)

    def get_key_partition(self) -> Optional[PartitionBase]:
        # Flush outstanding operations to have the key partition of this store
        # registered correctly
        self._runtime.flush_scheduling_window()

        restrictions = self.find_restrictions()

        if (
            self._key_partition is not None
            and self._key_partition.satisfies_restriction(restrictions)
        ):
            return self._key_partition

        return None

    def has_key_partition(self, restrictions: tuple[Restriction, ...]) -> bool:
        restrictions = self._transform.invert_restrictions(restrictions)
        part = self._storage.find_key_partition(restrictions)
        return (part is not None) and (part.even or self._transform.bottom)

    def set_key_partition(self, partition: PartitionBase) -> None:
        self._key_partition = partition
        # We also update the storage's key partition for other stores
        # sharing the same storage
        self._storage.set_key_partition(
            self._transform.invert_partition(partition)
        )

    def reset_key_partition(self) -> None:
        self._storage.reset_key_partition()

    def compute_key_partition(
        self, restrictions: tuple[Restriction, ...]
    ) -> PartitionBase:
        if (
            self._key_partition is not None
            and self._key_partition.satisfies_restriction(restrictions)
        ):
            return self._key_partition

        # If this is effectively a scalar store, we don't need to partition it
        if self.kind is Future or self.ndim == 0:
            return REPLICATE

        # We need the transformations to be convertible so that we can map
        # the storage partition to this store's coordinate space
        if self._transform.convertible:
            partition = self._storage.find_key_partition(
                self._transform.invert_restrictions(restrictions)
            )
        else:
            partition = None

        if partition is not None:
            partition = self._transform.convert_partition(partition)
            return partition
        else:
            launch_shape = self._partition_manager.compute_launch_shape(
                self,
                restrictions,
            )
            if launch_shape is None:
                partition = REPLICATE
            else:
                tile_shape = self._partition_manager.compute_tile_shape(
                    self.shape, launch_shape
                )
                partition = Tiling(self._runtime, tile_shape, launch_shape)
            return partition

    def compute_projection(
        self,
        proj_fn: Optional[ProjFn] = None,
        launch_ndim: Optional[int] = None,
    ) -> int:
        assert proj_fn is None or launch_ndim is not None
        # Handle the most common case before we do any analysis
        if self._transform.bottom and proj_fn is None:
            return 0
        # If the store is transformed in some way, we need to compute
        # find the right projection functor that maps points in the color
        # space of the child's partition to subregions of the converted
        # partition

        # For the next common case, we cache the projection functor id
        if proj_fn is None:
            if self._projection is None:
                point = execute_functor_symbolically(self.ndim)
                point = self._transform.invert_symbolic_point(point)
                self._projection = self._runtime.get_projection(
                    self.ndim, point
                )
            return self._projection
        # For more general cases, don't bother to cache anything
        else:
            assert launch_ndim is not None
            point = execute_functor_symbolically(launch_ndim, proj_fn)
            point = self._transform.invert_symbolic_point(point)
            return self._runtime.get_projection(launch_ndim, point)

    def find_restrictions(self) -> tuple[Restriction, ...]:
        if self._restrictions is not None:
            return self._restrictions
        base = (Restriction.UNRESTRICTED,) * self._storage.ndim
        self._restrictions = self._transform.convert_restrictions(base)
        return self._restrictions

    def find_or_create_legion_partition(
        self, partition: PartitionBase, complete: bool = False
    ) -> Optional[LegionPartition]:
        # Create a Legion partition for a given functor.
        # Before we do that, we need to map the partition back
        # to the original coordinate space.
        return self._storage.find_or_create_legion_partition(
            self._transform.invert_partition(partition),
            complete=complete,
        )

    def partition(self, partition: PartitionBase) -> StorePartition:
        storage_partition = self._storage.partition(
            self.invert_partition(partition),
        )
        return StorePartition(
            self._runtime, self, partition, storage_partition
        )

    def partition_by_tiling(
        self, tile_shape: Union[Shape, Sequence[int]]
    ) -> StorePartition:
        if self.unbound:
            raise TypeError("Unbound store cannot be manually partitioned")
        if not isinstance(tile_shape, Shape):
            tile_shape = Shape(tile_shape)
        launch_shape = (self.shape + tile_shape - 1) // tile_shape
        partition = Tiling(self._runtime, tile_shape, launch_shape)
        return self.partition(partition)<|MERGE_RESOLUTION|>--- conflicted
+++ resolved
@@ -727,21 +727,9 @@
         # region in all dimensions of the parent region, then we'll make
         # a disjoint tiled partition with as many children as possible
         shape = self.get_root().extents
-<<<<<<< HEAD
 
         can_tile_completely = (offsets % tile_shape).sum() == 0 and (
             shape % tile_shape).sum() == 0
-=======
-        has_zero = False
-        can_tile_completely = False
-        for i in tile_shape:
-            if i == 0:
-                has_zero = True
-        if not has_zero:
-            can_tile_completely = (offsets % tile_shape).sum() == 0 and (
-                shape % tile_shape
-            ).sum() == 0
->>>>>>> 371f5b32
         if (
             can_tile_completely
             and self._partition_manager.use_complete_tiling(shape, tile_shape)
@@ -961,13 +949,13 @@
         else:
             return self._shape.ndim
 
-    @property                                                                        
+    @property                                      
     def size(self)-> int:
-        s = 1                                                                        
-        if self._ndim == 0:                                                           
-            return s                                                                 
-        for p in self._shape:                                                         
-            s *= p                                                                   
+        s = 1
+        if self._ndim == 0:
+            return s
+        for p in self._shape:
+            s *= p
         return s  
 
     @property
