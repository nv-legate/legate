# Copyright 2021-2022 NVIDIA Corporation
#
# Licensed under the Apache License, Version 2.0 (the "License");
# you may not use this file except in compliance with the License.
# You may obtain a copy of the License at
#
#     http://www.apache.org/licenses/LICENSE-2.0
#
# Unless required by applicable law or agreed to in writing, software
# distributed under the License is distributed on an "AS IS" BASIS,
# WITHOUT WARRANTIES OR CONDITIONS OF ANY KIND, either express or implied.
# See the License for the specific language governing permissions and
# limitations under the License.
#
from __future__ import annotations

from typing import TYPE_CHECKING, Any, Optional, Union

from .. import ffi, legion
from .future import Future, FutureMap
from .geometry import Point, Rect
from .partition import Partition
from .pending import _pending_deletions
from .region import Region
from .util import Dispatchable, FieldID, Mappable, dispatch

if TYPE_CHECKING:
    from . import FieldListLike, IndexSpace, OutputRegion


class Task(Dispatchable[Future], Mappable):
    def __init__(
        self,
        task_id: int,
        data: Any = None,
        size: int = 0,
        mapper: int = 0,
        tag: int = 0,
        provenance: Optional[str] = None,
    ) -> None:
        """
        A Task object provides a mechanism for launching individual sub-tasks
        from the current parent task. For scalability we encourage the use of
        IndexTasks in the common case, but there are certainly many common
        uses of individual task launches as well.

        task_id : int
            ID of the task to launch
        data : object that implements the Python buffer protocol
            The data to pass to the task as a buffer by-value
        size : int
            Number of bytes of data to pass as a by-value argument
        mapper : int
            ID of the mapper for managing the mapping of the task
        tag : int
            Tag to pass to the mapper to provide calling context
        """
        if data:
            if size <= 0:
                raise ValueError("'size' must be positive")
            self.launcher = legion.legion_task_launcher_create_from_buffer(
                task_id,
                ffi.from_buffer(data),
                size,
                legion.legion_predicate_true(),
                mapper,
                tag,
            )
            # Hold a reference to the data to prevent collection
            self._task_arg = data
        else:
            if size != 0:
                raise ValueError("'size' must be zero if there is no 'data'")
            self.launcher = legion.legion_task_launcher_create_from_buffer(
                task_id,
                ffi.NULL,
                size,
                legion.legion_predicate_true(),
                mapper,
                tag,
            )
        if provenance is not None:
            legion.legion_task_launcher_set_provenance(
                self.launcher, provenance.encode()
            )
        self._launcher = ffi.gc(
            self.launcher, legion.legion_task_launcher_destroy
        )
        self.req_index = 0
        self.outputs: list[OutputRegion] = []

    def add_no_access_requirement(
        self,
        region: Region,
        fields: FieldListLike,
        parent: Optional[Region] = None,
        tag: int = 0,
        flags: int = 0,
        coherence: int = legion.LEGION_EXCLUSIVE,
    ) -> None:
        """
        Add a no-access region requirement to the task

        Parameters
        ----------
        region : Region
            The logical region for the region requirement
        fields : int or FieldID or List[int] or List[FieldID]
            List of field identifiers for the region requirement
        parent : Region
            The logical region from which privileges are derived
        tag : int
            Tag to pass to the mapper to provide calling context
        flags : int
            Flags to attach to the region requirement
        coherence : int
            The coherence mode for the region requirement
        """
        legion.legion_task_launcher_add_region_requirement_logical_region(
            self.launcher,
            region.handle,
            legion.LEGION_NO_ACCESS,
            coherence,
            region.get_root().handle if parent is None else parent.handle,
            tag,
            False,
        )
        fields_list = fields if isinstance(fields, list) else [fields]
        for field in fields_list:
            legion.legion_task_launcher_add_field(
                self.launcher,
                self.req_index,
                ffi.cast(
                    "legion_field_id_t",
                    field.fid if isinstance(field, FieldID) else field,
                ),
                True,
            )
        if flags > 0:
            legion.legion_task_launcher_add_flags(
                self.launcher, self.req_index, flags
            )
        self.req_index += 1

    def add_read_requirement(
        self,
        region: Region,
        fields: FieldListLike,
        parent: Optional[Region] = None,
        tag: int = 0,
        flags: int = 0,
        coherence: int = legion.LEGION_EXCLUSIVE,
    ) -> None:
        """
        Add a read-only region requirement to the task

        Parameters
        ----------
        region : Region
            The logical region for the region requirement
        fields : int or FieldID or List[int] or List[FieldID]
            List of field identifiers for the region requirement
        parent : Region
            The logical region from which privileges are derived
        tag : int
            Tag to pass to the mapper to provide calling context
        flags : int
            Flags to attach to the region requirement
        coherence : int
            The coherence mode for the region requirement
        """
        legion.legion_task_launcher_add_region_requirement_logical_region(
            self.launcher,
            region.handle,
            legion.LEGION_READ_ONLY,
            coherence,
            region.get_root().handle if parent is None else parent.handle,
            tag,
            False,
        )
        fields_list = fields if isinstance(fields, list) else [fields]
        for field in fields_list:
            legion.legion_task_launcher_add_field(
                self.launcher,
                self.req_index,
                ffi.cast(
                    "legion_field_id_t",
                    field.fid if isinstance(field, FieldID) else field,
                ),
                True,
            )
        if flags > 0:
            legion.legion_task_launcher_add_flags(
                self.launcher, self.req_index, flags
            )
        self.req_index += 1

    def add_write_requirement(
        self,
        region: Region,
        fields: FieldListLike,
        parent: Optional[Region] = None,
        tag: int = 0,
        flags: int = 0,
        coherence: int = legion.LEGION_EXCLUSIVE,
    ) -> None:
        """
        Add a write-discard region requirement to the task

        Parameters
        ----------
        region : Region
            The logical region for the region requirement
        fields : int or FieldID or List[int] or List[FieldID]
            List of field identifiers for the region requirement
        parent : Region
            The logical region from which privileges are derived
        tag : int
            Tag to pass to the mapper to provide calling context
        flags : int
            Flags to attach to the region requirement
        coherence : int
            The coherence mode for the region requirement
        """
        legion.legion_task_launcher_add_region_requirement_logical_region(
            self.launcher,
            region.handle,
            legion.LEGION_WRITE_DISCARD,
            coherence,
            region.get_root().handle if parent is None else parent.handle,
            tag,
            False,
        )
        fields_list = fields if isinstance(fields, list) else [fields]
        for field in fields_list:
            legion.legion_task_launcher_add_field(
                self.launcher,
                self.req_index,
                ffi.cast(
                    "legion_field_id_t",
                    field.fid if isinstance(field, FieldID) else field,
                ),
                True,
            )
        if flags > 0:
            legion.legion_task_launcher_add_flags(
                self.launcher, self.req_index, flags
            )
        self.req_index += 1

    def add_read_write_requirement(
        self,
        region: Region,
        fields: FieldListLike,
        parent: Optional[Region] = None,
        tag: int = 0,
        flags: int = 0,
        coherence: int = legion.LEGION_EXCLUSIVE,
    ) -> None:
        """
        Add a read-write region requirement to the task

        Parameters
        ----------
        region : Region
            The logical region for the region requirement
        fields : int or FieldID or List[int] or List[FieldID]
            List of field identifiers for the region requirement
        parent : Region
            The logical region from which privileges are derived
        tag : int
            Tag to pass to the mapper to provide calling context
        flags : int
            Flags to attach to the region requirement
        coherence : int
            The coherence mode for the region requirement
        """
        legion.legion_task_launcher_add_region_requirement_logical_region(
            self.launcher,
            region.handle,
            legion.LEGION_READ_WRITE,
            coherence,
            region.get_root().handle if parent is None else parent.handle,
            tag,
            False,
        )
        fields_list = fields if isinstance(fields, list) else [fields]
        for field in fields_list:
            legion.legion_task_launcher_add_field(
                self.launcher,
                self.req_index,
                ffi.cast(
                    "legion_field_id_t",
                    field.fid if isinstance(field, FieldID) else field,
                ),
                True,
            )
        if flags > 0:
            legion.legion_task_launcher_add_flags(
                self.launcher, self.req_index, flags
            )
        self.req_index += 1

    def add_reduction_requirement(
        self,
        region: Region,
        fields: FieldListLike,
        redop: int,
        parent: Optional[Region] = None,
        tag: int = 0,
        flags: int = 0,
        coherence: int = legion.LEGION_EXCLUSIVE,
    ) -> None:
        """
        Add a reduction region requirement to the task

        Parameters
        ----------
        region : Region
            The logical region for the region requirement
        fields : int or FieldID or List[int] or List[FieldID]
            List of field identifiers for the region requirement
        redop : int
            ReductionOp ID that will be used in the sub-task
        parent : Region
            The logical region from which privileges are derived
        tag : int
            Tag to pass to the mapper to provide calling context
        flags : int
            Flags to attach to the region requirement
        coherence : int
            The coherence mode for the region requirement
        """
        legion.legion_task_launcher_add_region_requirement_logical_region_reduction(  # noqa: E501
            self.launcher,
            region.handle,
            redop,
            coherence,
            region.get_root().handle if parent is None else parent.handle,
            tag,
            False,
        )
        fields_list = fields if isinstance(fields, list) else [fields]
        for field in fields_list:
            legion.legion_task_launcher_add_field(
                self.launcher,
                self.req_index,
                ffi.cast(
                    "legion_field_id_t",
                    field.fid if isinstance(field, FieldID) else field,
                ),
                True,
            )
        if flags > 0:
            legion.legion_task_launcher_add_flags(
                self.launcher, self.req_index, flags
            )
        self.req_index += 1

    def add_future(self, future: Future) -> None:
        """
        Record a future as a precondition on running this task

        Parameters
        ----------
        future : Future
            The future to record as a precondition
        """
        legion.legion_task_launcher_add_future(self.launcher, future.handle)

    def add_output(self, output: OutputRegion) -> None:
        """
        Add an output region to the region requirements for this task

        Parameters
        ----------
        output : OutputRegion
            The output region that will be determined by this index launch
        """
        self.outputs.append(output)

    def add_outputs(self, outputs: list[OutputRegion]) -> None:
        """
        Add a output regions to the region requirements for this task

        Parameters
        ----------
        outputs : List[OutputRegion]
            The output regions that will be determined by this index launch
        """
        self.outputs.extend(outputs)

    def set_point(self, point: Union[Point, Any]) -> None:
        """
        Set the point to describe this task for sharding
        with control replication

        Parameters
        ----------
        point : Point or legion_domain_point_t
            The point value to associate with this task
        """
        if isinstance(point, Point):
            legion.legion_task_launcher_set_point(self.launcher, point.raw())
        else:
            legion.legion_task_launcher_set_point(self.launcher, point)

    def set_sharding_space(self, space: IndexSpace) -> None:
        """
        Set the sharding space for this individual task launch

        Parameters
        ----------
        space : IndexSpace
            The index space for use when performing sharding of this task
        """
        legion.legion_task_launcher_set_sharding_space(
            self.launcher, space.handle
        )

    def set_mapper_arg(self, data: Any, size: int) -> None:
        legion.legion_task_launcher_set_mapper_arg(
            self.launcher,
            (ffi.from_buffer(data), size),
        )
        # Hold a reference to the data to prevent collection
        self._mapper_arg = data

    def set_local_function(self, local: bool) -> None:
        """
        Set a flag indicating whether this task can be considered a local
        function task. Specifically that means it only has future
        preconditions with no region arguments.

        Parameters
        ----------
        local : bool
            Whether we can treat the task as a local function task
        """
        legion.legion_task_launcher_set_local_function_task(
            self.launcher, local
        )

    @dispatch
    def launch(
        self,
        runtime: legion.legion_runtime_t,
        context: legion.legion_context_t,
        **kwargs: Any,
    ) -> Future:
        """
        Dispatch the task launch to the runtime

        Returns
        -------
        Future that will complete when the task is done and carries
        the return value of the task if any
        """
        num_outputs = len(self.outputs)
        if num_outputs == 0:
            return Future(
                legion.legion_task_launcher_execute(
                    runtime, context, self.launcher
                )
            )
        else:
            outputs = ffi.new("legion_output_requirement_t[%d]" % num_outputs)
            for i, output in enumerate(self.outputs):
                outputs[i] = output.handle
            return Future(
                legion.legion_task_launcher_execute_outputs(
                    runtime,
                    context,
                    self.launcher,
                    outputs,
                    len(self.outputs),
                )
            )


<<<<<<< HEAD
class IndexTask(Dispatchable[Union[Future, FutureMap]], Mappable):

=======
class IndexTask(Dispatchable[Union[Future, FutureMap]]):
>>>>>>> 0f45d3a1
    point_args: Union[list[Any], None]

    def __init__(
        self,
        task_id: int,
        domain: Union[Rect, IndexSpace],
        argmap: Optional[ArgumentMap] = None,
        data: Any = None,
        size: int = 0,
        mapper: int = 0,
        tag: int = 0,
        provenance: Optional[str] = None,
    ) -> None:
        """
        An IndexTask object provides a mechnanism for launching a collection
        of tasks simultaneously as described by the points in an index space.
        The point tasks inside the index task launch can still name arbitrary
        subsets of data (although if they are interfering, the projection
        functions used must be capable of describing the dependences).

        task_id : int
            ID of the task to launch
        domain : Rect or IndexSpace
            The domain description of the tasks to make (one task per point)
        argmap : ArgumentMap
            Optional argument map for passing data to point tasks
        data : object that implements the Python buffer protocol
            Buffer of byte arguments to pass to all the point tasks
        size : int
            The number of bytes in the data buffer to pass
        mapper : int
            ID of the mapper for managing the mapping of the task
        tag : int
            Tag to pass to the mapper to provide calling context
        """
        if argmap is not None:
            self.argmap = None
        else:
            self.argmap = legion.legion_argument_map_create()
            self._argmap = ffi.gc(
                self.argmap, legion.legion_argument_map_destroy
            )
            argmap = self.argmap
        if isinstance(domain, Rect):
            domain = domain.raw()
        if data:
            if size <= 0:
                raise ValueError("'size' must be positive for 'data'")
            self.launcher = legion.legion_index_launcher_create_from_buffer(
                task_id,
                domain,
                ffi.from_buffer(data),
                size,
                argmap,
                legion.legion_predicate_true(),
                False,
                mapper,
                tag,
            )
            # Hold a reference to the data to prevent collection
            self._task_arg = data
        else:
            if size != 0:
                raise ValueError("'size' must be zero if there is no 'data'")
            self.launcher = legion.legion_index_launcher_create_from_buffer(
                task_id,
                domain,
                ffi.NULL,
                size,
                argmap,
                legion.legion_predicate_true(),
                False,
                mapper,
                tag,
            )
        if provenance is not None:
            legion.legion_index_launcher_set_provenance(
                self.launcher, provenance.encode()
            )
        self._launcher = ffi.gc(
            self.launcher, legion.legion_index_launcher_destroy
        )
        self.req_index = 0
        self.point_args = None
        self.outputs: list[OutputRegion] = []

    def add_no_access_requirement(
        self,
        upper_bound: Union[Region, Partition],
        fields: FieldListLike,
        projection: int,
        parent: Optional[Region] = None,
        tag: int = 0,
        coherence: int = legion.LEGION_EXCLUSIVE,
        flags: int = 0,
    ) -> None:
        """
        Add a region requirement without any access privileges

        Parameters
        ----------
        upper_bound : Region or Partition
            The upper node in the region tree from which point task
            region requirements will be projected
        fields : int or FieldID or List[int] or List[FieldID]
            The fields for the region requirement
        projection : int
            ID for the projection function to use for performing projections
        parent : Region
            The logical region from which privileges are derived
        tag : int
            Tag to pass to the mapper to provide calling context
        flags : int
            Flags to attach to the region requirement
        coherence : int
            The coherence mode for the region requirement
        """
        if isinstance(upper_bound, Region):
            legion.legion_index_launcher_add_region_requirement_logical_region(
                self.launcher,
                upper_bound.handle,
                projection,
                legion.LEGION_NO_ACCESS,
                coherence,
                upper_bound.get_root().handle
                if parent is None
                else parent.handle,
                tag,
                False,
            )
        elif isinstance(upper_bound, Partition):
            legion.legion_index_launcher_add_region_requirement_logical_partition(  # noqa: E501
                self.launcher,
                upper_bound.handle,
                projection,
                legion.LEGION_NO_ACCESS,
                coherence,
                upper_bound.get_root().handle
                if parent is None
                else parent.handle,
                tag,
                False,
            )
        else:
            raise TypeError("'upper_bound' must be a Region or Partition")
        fields_list = fields if isinstance(fields, list) else [fields]
        for field in fields_list:
            legion.legion_index_launcher_add_field(
                self.launcher,
                self.req_index,
                ffi.cast(
                    "legion_field_id_t",
                    field.fid if isinstance(field, FieldID) else field,
                ),
                True,
            )
        if flags > 0:
            legion.legion_index_launcher_add_flags(
                self.launcher, self.req_index, flags
            )
        self.req_index += 1

    def add_read_requirement(
        self,
        upper_bound: Union[Region, Partition],
        fields: FieldListLike,
        projection: int,
        parent: Optional[Region] = None,
        tag: int = 0,
        flags: int = 0,
        coherence: int = legion.LEGION_EXCLUSIVE,
    ) -> None:
        """
        Add a region requirement read-only access privileges

        Parameters
        ----------
        upper_bound : Region or Partition
            The upper node in the region tree from which point task
            region requirements will be projected
        fields : int or FieldID or List[int] or List[FieldID]
            The fields for the region requirement
        projection : int
            ID for the projection function to use for performing projections
        parent : Region
            The logical region from which privileges are derived
        tag : int
            Tag to pass to the mapper to provide calling context
        flags : int
            Flags to attach to the region requirement
        coherence : int
            The coherence mode for the region requirement
        """
        if isinstance(upper_bound, Region):
            legion.legion_index_launcher_add_region_requirement_logical_region(
                self.launcher,
                upper_bound.handle,
                projection,
                legion.LEGION_READ_ONLY,
                coherence,
                upper_bound.get_root().handle
                if parent is None
                else parent.handle,
                tag,
                False,
            )
        elif isinstance(upper_bound, Partition):
            legion.legion_index_launcher_add_region_requirement_logical_partition(  # noqa: E501
                self.launcher,
                upper_bound.handle,
                projection,
                legion.LEGION_READ_ONLY,
                coherence,
                upper_bound.get_root().handle
                if parent is None
                else parent.handle,
                tag,
                False,
            )
        else:
            raise TypeError("'upper_bound' must be a Region or Partition")
        fields_list = fields if isinstance(fields, list) else [fields]
        for field in fields_list:
            legion.legion_index_launcher_add_field(
                self.launcher,
                self.req_index,
                ffi.cast(
                    "legion_field_id_t",
                    field.fid if isinstance(field, FieldID) else field,
                ),
                True,
            )
        if flags > 0:
            legion.legion_index_launcher_add_flags(
                self.launcher, self.req_index, flags
            )
        self.req_index += 1

    def add_write_requirement(
        self,
        upper_bound: Union[Region, Partition],
        fields: FieldListLike,
        projection: int,
        parent: Optional[Region] = None,
        tag: int = 0,
        flags: int = 0,
        coherence: int = legion.LEGION_EXCLUSIVE,
    ) -> None:
        """
        Add a region requirement with write-discard privileges

        Parameters
        ----------
        upper_bound : Region or Partition
            The upper node in the region tree from which point task
            region requirements will be projected
        fields : int or FieldID or List[int] or List[FieldID]
            The fields for the region requirement
        projection : int
            ID for the projection function to use for performing projections
        parent : Region
            The logical region from which privileges are derived
        tag : int
            Tag to pass to the mapper to provide calling context
        flags : int
            Flags to attach to the region requirement
        coherence : int
            The coherence mode for the region requirement
        """
        if isinstance(upper_bound, Region):
            legion.legion_index_launcher_add_region_requirement_logical_region(
                self.launcher,
                upper_bound.handle,
                projection,
                legion.LEGION_WRITE_DISCARD,
                coherence,
                upper_bound.get_root().handle
                if parent is None
                else parent.handle,
                tag,
                False,
            )
        elif isinstance(upper_bound, Partition):
            legion.legion_index_launcher_add_region_requirement_logical_partition(  # noqa: E501
                self.launcher,
                upper_bound.handle,
                projection,
                legion.LEGION_WRITE_DISCARD,
                coherence,
                upper_bound.get_root().handle
                if parent is None
                else parent.handle,
                tag,
                False,
            )
        else:
            raise TypeError("'upper_bound' must be a Region or Partition")
        fields_list = fields if isinstance(fields, list) else [fields]
        for field in fields_list:
            legion.legion_index_launcher_add_field(
                self.launcher,
                self.req_index,
                ffi.cast(
                    "legion_field_id_t",
                    field.fid if isinstance(field, FieldID) else field,
                ),
                True,
            )
        if flags > 0:
            legion.legion_index_launcher_add_flags(
                self.launcher, self.req_index, flags
            )
        self.req_index += 1

    def add_read_write_requirement(
        self,
        upper_bound: Union[Region, Partition],
        fields: FieldListLike,
        projection: int,
        parent: Optional[Region] = None,
        tag: int = 0,
        flags: int = 0,
        coherence: int = legion.LEGION_EXCLUSIVE,
    ) -> None:
        """
        Add a region requirement with read-write privileges

        Parameters
        ----------
        upper_bound : Region or Partition
            The upper node in the region tree from which point task
            region requirements will be projected
        fields : int or FieldID or List[int] or List[FieldID]
            The fields for the region requirement
        projection : int
            ID for the projection function to use for performing projections
        parent : Region
            The logical region from which privileges are derived
        tag : int
            Tag to pass to the mapper to provide calling context
        flags : int
            Flags to attach to the region requirement
        coherence : int
            The coherence mode for the region requirement
        """
        if isinstance(upper_bound, Region):
            legion.legion_index_launcher_add_region_requirement_logical_region(
                self.launcher,
                upper_bound.handle,
                projection,
                legion.LEGION_READ_WRITE,
                coherence,
                upper_bound.get_root().handle
                if parent is None
                else parent.handle,
                tag,
                False,
            )
        elif isinstance(upper_bound, Partition):
            legion.legion_index_launcher_add_region_requirement_logical_partition(  # noqa: E501
                self.launcher,
                upper_bound.handle,
                projection,
                legion.LEGION_READ_WRITE,
                coherence,
                upper_bound.get_root().handle
                if parent is None
                else parent.handle,
                tag,
                False,
            )
        fields_list = fields if isinstance(fields, list) else [fields]
        for field in fields_list:
            legion.legion_index_launcher_add_field(
                self.launcher,
                self.req_index,
                ffi.cast(
                    "legion_field_id_t",
                    field.fid if isinstance(field, FieldID) else field,
                ),
                True,
            )
        if flags > 0:
            legion.legion_index_launcher_add_flags(
                self.launcher, self.req_index, flags
            )
        self.req_index += 1

    def add_reduction_requirement(
        self,
        upper_bound: Union[Region, Partition],
        fields: FieldListLike,
        redop: int,
        projection: int,
        parent: Optional[Region] = None,
        tag: int = 0,
        flags: int = 0,
        coherence: int = legion.LEGION_EXCLUSIVE,
    ) -> None:
        """
        Add a region requirement with reduction privileges for a reduction op

        Parameters
        ----------
        upper_bound : Region or Partition
            The upper node in the region tree from which point task
            region requirements will be projected
        fields : int or FieldID or List[int] or List[FieldID]
            The fields for the region requirement
        redop : int
            ID for a reduction operator the tasks will use
        projection : int
            ID for the projection function to use for performing projections
        parent : Region
            The logical region from which privileges are derived
        tag : int
            Tag to pass to the mapper to provide calling context
        flags : int
            Flags to attach to the region requirement
        coherence : int
            The coherence mode for the region requirement
        """
        if isinstance(upper_bound, Region):
            legion.legion_index_launcher_add_region_requirement_logical_region_reduction(  # noqa: E501
                self.launcher,
                upper_bound.handle,
                projection,
                redop,
                coherence,
                upper_bound.get_root().handle
                if parent is None
                else parent.handle,
                tag,
                False,
            )
        elif isinstance(upper_bound, Partition):
            legion.legion_index_launcher_add_region_requirement_logical_partition_reduction(  # noqa: E501
                self.launcher,
                upper_bound.handle,
                projection,
                redop,
                coherence,
                upper_bound.get_root().handle
                if parent is None
                else parent.handle,
                tag,
                False,
            )
        else:
            raise TypeError("'upper_bound' must be a Region or Partition")
        fields_list = fields if isinstance(fields, list) else [fields]
        for field in fields_list:
            legion.legion_index_launcher_add_field(
                self.launcher,
                self.req_index,
                ffi.cast(
                    "legion_field_id_t",
                    field.fid if isinstance(field, FieldID) else field,
                ),
                True,
            )
        if flags > 0:
            legion.legion_index_launcher_add_flags(
                self.launcher, self.req_index, flags
            )
        self.req_index += 1

    def add_future(self, future: Future) -> None:
        """
        Add a future precondition to all the points in the index space launch

        Parameters
        ----------
        future : Future
            A future that will be passed as a precondition to all point tasks
        """
        legion.legion_index_launcher_add_future(self.launcher, future.handle)

    def add_point_future(self, argmap: ArgumentMap) -> None:
        """
        Add an additional argument map for passing arguments to each point
        task, each of these arguments will be appended to list of futures
        for each of the point tasks.

        Parameters
        ----------
        argmap : ArgumentMap
            Per-point arguments to be added to the list of future preconditions
        """
        legion.legion_index_launcher_add_point_future(
            self.launcher, argmap.handle
        )

    def add_output(self, output: OutputRegion) -> None:
        """
        Add an output region to the region requirements for this task

        Parameters
        ----------
        output : OutputRegion
            The output region that will be determined by this index launch
        """
        self.outputs.append(output)

    def add_outputs(self, outputs: list[OutputRegion]) -> None:
        """
        Add a output regions to the region requirements for this task

        Parameters
        ----------
        outputs : List[OutputRegion]
            The output regions that will be determined by this index launch
        """
        self.outputs.extend(outputs)

    def set_point(self, point: Point, data: Any, size: int) -> None:
        """
        Set the point argument in the argument map for the index task

        Parameters
        ----------
        point : Point
            The point to set in the argument map
        data : object that implements the Python buffer protocol
            The data to be set for the point
        size : int
            The size of the data in the buffer
        """
        if data is None:
            raise ValueError("'data' must be provided to set a point")
        if size <= 0:
            raise ValueError("A positive 'size' must be specified for 'data'")
        point_arg = ffi.new("legion_task_argument_t *")
        point_arg[0].args = ffi.from_buffer(data)
        point_arg[0].arglen = size
        legion.legion_argument_map_set_point(
            self.argmap, point.raw(), point_arg, True
        )
        if not self.point_args:
            self.point_args = list()
        self.point_args.append(point_arg)

    def set_sharding_space(self, space: IndexSpace) -> None:
        """
        Set the sharding space to use for this index launch
        with control replication

        Parameters
        ----------
        space : IndexSpace
            The index space to use as the sharding space
        """
        legion.legion_index_launcher_set_sharding_space(
            self.launcher, space.handle
        )

    def set_mapper_arg(self, data: Any, size: int) -> None:
        legion.legion_index_launcher_set_mapper_arg(
            self.launcher,
            (ffi.from_buffer(data), size),
        )
        # Hold a reference to the data to prevent collection
        self._mapper_arg = data

    def set_concurrent(self, concurrent: bool) -> None:
        """
        Set a flag indicating whether point tasks must execute
        concurrently. Setting true to the flag directs the runtime
        to make sure the tasks are using a concurrent variant and
        also mapped to distinct processors with concurrent
        execution guarantee (i.e., no subset of the processors execute
        other tasks).

        Parameters
        ----------
        concurrent : bool
            Whether the point tasks must run concurrently
        """
        legion.legion_index_launcher_set_concurrent(self.launcher, concurrent)

    @dispatch
    def launch(
        self,
        runtime: legion.legion_runtime_t,
        context: legion.legion_context_t,
        redop: int = 0,
        **kwargs: Any,
    ) -> Union[Future, FutureMap]:
        """
        Launch this index space task to the runtime

        Parameters
        ----------
        runtime : legion_runtime_t
            Handle to the Legion runtime
        context : legion_context_t
            Handle to the enclosing parent context
        redop : int
            ID of a reduction operation to use for reducing the
            outputs of all the point tasks down to a single value

        Returns
        -------
        FutureMap if redop==0 else Future
        """
        if redop == 0:
            num_outputs = len(self.outputs)
            if num_outputs == 0:
                return FutureMap(
                    legion.legion_index_launcher_execute(
                        runtime, context, self.launcher
                    )
                )
            else:
                outputs = ffi.new(
                    "legion_output_requirement_t[%d]" % num_outputs
                )
                for i, output in enumerate(self.outputs):
                    outputs[i] = output.handle
                return FutureMap(
                    legion.legion_index_launcher_execute_outputs(
                        runtime,
                        context,
                        self.launcher,
                        outputs,
                        num_outputs,
                    )
                )

        else:
            num_outputs = len(self.outputs)
            if num_outputs == 0:
                return Future(
                    legion.legion_index_launcher_execute_deterministic_reduction(  # noqa: E501
                        runtime, context, self.launcher, redop, True
                    )
                )
            else:
                outputs = ffi.new(
                    "legion_output_requirement_t[%d]" % num_outputs
                )
                for i, output in enumerate(self.outputs):
                    outputs[i] = output.handle
                return FutureMap(
                    legion.legion_index_launcher_execute_reduction_and_outputs(
                        runtime,
                        context,
                        self.launcher,
                        redop,
                        True,
                        outputs,
                        num_outputs,
                    )
                )


class Fence(Dispatchable[Future]):
    def __init__(self, mapping: bool = False) -> None:
        """
        A Fence operation provides a mechanism for inserting either
        mapping or execution fences into the stream of tasks and
        other operations generated by a program. A mapping fence
        will prevent reordering of operations during the mapping
        process, but has no bearing on execution. An execution fence
        will ensure all tasks and operations that come perform the
        fence are ordered with respect to all the tasks and
        operations that come after it.

        Parameters
        ----------
        mapping : bool
            Whether this is a mapping fence or not
        """
        self.mapping = mapping

    @dispatch
    def launch(
        self,
        runtime: legion.legion_runtime_t,
        context: legion.legion_context_t,
        **kwargs: Any,
    ) -> Future:
        """
        Dispatch this fence to the runtime
        """
        if self.mapping:
            return Future(
                legion.legion_runtime_issue_mapping_fence(runtime, context)
            )
        else:
            return Future(
                legion.legion_runtime_issue_execution_fence(runtime, context)
            )


class ArgumentMap:
    def __init__(
        self,
        handle: Any = None,
        future_map: Optional[Union[FutureMap, Any]] = None,
    ) -> None:
        """
        An ArgumentMap is a object that allows for the passing of
        data directly to individual point tasks in IndexTask launches.

        handle : legion_argument_map_t
            The handle of which to take ownership
        future_map : legion_future_map_t
            A future map that is currently storing the data for
            this argument map
        """
        if handle is not None:
            if future_map is not None:
                raise ValueError(
                    "Cannot supply a 'future_map' with a 'handle'"
                )
            self.handle = handle
        elif future_map is None:
            self.handle = legion.legion_argument_map_create()
        else:
            self.handle = legion.legion_argument_map_from_future_map(
                future_map.handle
            )
        self.points: list[Any] = []

    def __del__(self) -> None:
        self.destroy(unordered=True)

    def destroy(self, unordered: bool) -> None:
        """
        Eagerly destroy this ArgumentMap before the garbage collector does
        It is illegal to use the ArgumentMap after this call

        Parameters
        ----------
        unordered : bool
            Whether this ArgumentMap is being destroyed outside of the scope
            of the execution of a Legion task or not
        """
        if self.handle is None:
            return
        if unordered:
            _pending_deletions.append((self.handle, type(self)))
        else:
            legion.legion_future_map_destroy(self.handle)
        self.handle = None

    def set_point(
        self, point: Point, data: Any, size: int, replace: bool = True
    ) -> None:
        """
        Set the point argument in the argument map

        Parameters
        ----------
        point : Point
            The point to set in the argument map
        data : object that implements the Python buffer protocol
            The data to be set for the point
        size : int
            The size of the data in the buffer
        replace : bool
            Whether we should replace this argument if it already exists
        """
        arg = ffi.new("legion_task_argument_t *")
        if data is not None:
            arg[0].args = ffi.from_buffer(data)
            arg[0].arglen = size
        else:
            arg[0].args = ffi.NULL
            arg[0].arglen = 0
        legion.legion_argument_map_set_point(
            self.handle, point.raw(), arg[0], replace
        )
        self.points.append(arg)

    def set_future(
        self, point: Point, future: Future, replace: bool = True
    ) -> None:
        """
        Set the point argument in the argument map using a Future

        Parameters
        ----------
        point : Point
            The point to set in the argument map
        future : Future
            The future
        replace : bool
            Whether we should replace this argument if it already exists
        """
        legion.legion_argument_map_set_future(
            self.handle, point.raw(), future.handle, replace
        )<|MERGE_RESOLUTION|>--- conflicted
+++ resolved
@@ -478,12 +478,7 @@
             )
 
 
-<<<<<<< HEAD
 class IndexTask(Dispatchable[Union[Future, FutureMap]], Mappable):
-
-=======
-class IndexTask(Dispatchable[Union[Future, FutureMap]]):
->>>>>>> 0f45d3a1
     point_args: Union[list[Any], None]
 
     def __init__(
