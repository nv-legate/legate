--- conflicted
+++ resolved
@@ -89,11 +89,7 @@
     Array,
     Library,
 )
-<<<<<<< HEAD
 from .machine import Machine
-from .resource import ResourceConfig
-=======
->>>>>>> 736dc1c8
 from .runtime import (
     get_legate_runtime,
     get_legion_context,
