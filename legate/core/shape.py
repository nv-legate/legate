--- conflicted
+++ resolved
@@ -27,8 +27,7 @@
 ExtentLike: TypeAlias = Union["Shape", int, Iterable[int]]
 
 
-<<<<<<< HEAD
-def _cast_tuple(value: ExtentLike, ndim: int) -> tuple[int, ...]:
+def _cast_tuple(value: int | Iterable[int], ndim: int) -> tuple[int, ...]:
     if isinstance(value, Shape):
         return value.extents
     elif isinstance(value, Iterable):
@@ -36,12 +35,8 @@
     elif isinstance(value, int) or np.issubdtype(
         type(value), np.integer
     ):  # type: ignore
-=======
-def _cast_tuple(value: int | Iterable[int], ndim: int) -> tuple[int, ...]:
-    if isinstance(value, int):
->>>>>>> 278259aa
         return (value,) * ndim
-    return tuple(value)
+    return tuple(value)  # type: ignore
 
 
 class Shape:
