--- conflicted
+++ resolved
@@ -335,14 +335,11 @@
         self.ptr = ptr
         self.extent = extent
         self.end = ptr + extent - 1
-<<<<<<< HEAD
-=======
         # Catch a case where we try to (individually) re-attach a buffer that
         # was used in an IndexAttach. In that case it would be wrong to return
         # the RegionField produced by that IndexAttach, since the buffer in
         # question only covers a part of that.
         self.shareable = shareable
->>>>>>> 204034d1
         self._region_field = weakref.ref(region_field)
 
     def overlaps(self, other):
@@ -384,30 +381,6 @@
         self._attachments = None
 
     @staticmethod
-<<<<<<< HEAD
-    def attachment_key(alloc):
-        return (alloc.address, alloc.memoryview.nbytes)
-
-    def has_attachment(self, alloc):
-        key = self.attachment_key(alloc)
-        attachment = self._attachments.get(key, None)
-        return attachment is not None and attachment.region_field
-
-    def reuse_existing_attachment(self, alloc):
-        key = self.attachment_key(alloc)
-        attachment = self._attachments.get(key, None)
-        if attachment is None:
-            return None
-        rf = attachment.region_field
-        # If the region field is already collected, we don't need to keep
-        # track of it for de-duplication.
-        if rf is None:
-            del self._attachments[key]
-        return rf
-
-    def attach_external_allocation(self, alloc, region_field):
-        key = self.attachment_key(alloc)
-=======
     def attachment_key(buf):
         assert isinstance(buf, memoryview)
         base_ptr = int(ffi.cast("uintptr_t", ffi.from_buffer(buf)))
@@ -433,27 +406,16 @@
 
     def _add_attachment(self, buf, shareable, region_field):
         key = self.attachment_key(buf)
->>>>>>> 204034d1
         attachment = self._attachments.get(key, None)
         if not (attachment is None or attachment.region_field is None):
             raise RuntimeError(
                 "Cannot attach two different RegionFields to the same buffer"
             )
-<<<<<<< HEAD
-        if attachment is None:
-            attachment = Attachment(*key, region_field)
-        else:
-            attachment.region_field = region_field
-            # We temporary remove the attachment from the map for
-            # the following alias checking
-            del self._attachments[key]
-=======
         # If the region field is already collected, we don't need to keep
         # track of it for de-duplication.
         if attachment is not None:
             del self._attachments[key]
         attachment = Attachment(*key, shareable, region_field)
->>>>>>> 204034d1
         for other in self._attachments.values():
             if other.overlaps(attachment):
                 raise RuntimeError(
@@ -461,10 +423,6 @@
                 )
         self._attachments[key] = attachment
 
-<<<<<<< HEAD
-    def _remove_allocation(self, alloc):
-        key = self.attachment_key(alloc)
-=======
     def attach_external_allocation(self, alloc, region_field):
         if isinstance(alloc, memoryview):
             self._add_attachment(alloc, True, region_field)
@@ -474,13 +432,10 @@
 
     def _remove_attachment(self, buf):
         key = self.attachment_key(buf)
->>>>>>> 204034d1
         if key not in self._attachments:
             raise RuntimeError("Unable to find attachment to remove")
         del self._attachments[key]
 
-<<<<<<< HEAD
-=======
     def _remove_allocation(self, alloc):
         if isinstance(alloc, memoryview):
             self._remove_attachment(alloc)
@@ -488,7 +443,6 @@
             for buf in alloc.shard_local_buffers.values():
                 self._remove_attachment(buf)
 
->>>>>>> 204034d1
     def detach_external_allocation(
         self, alloc, detach, defer=False, previously_deferred=False
     ):
