--- conflicted
+++ resolved
@@ -433,10 +433,4 @@
 
     def import_partition(self, partition: LegionPartition) -> None:
         index_partition = partition.index_partition
-<<<<<<< HEAD
-        runtime.partition_manager.record_index_partition(
-            index_partition.parent, self, index_partition
-        )
-=======
-        runtime.partition_manager.record_index_partition(self, index_partition)
->>>>>>> 3a5c8126
+        runtime.partition_manager.record_index_partition(self, index_partition)