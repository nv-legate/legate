--- conflicted
+++ resolved
@@ -107,40 +107,6 @@
     def empty_argmap(self) -> ArgumentMap:
         return self._runtime.empty_argmap
 
-    @property
-<<<<<<< HEAD
-    def type_system(self) -> TypeSystem:
-        return self._type_system
-=======
-    def annotation(self) -> LibraryAnnotations:
-        """
-        Returns the current set of annotations. Provenance string is one
-        entry in the set.
-
-        Returns
-        -------
-        LibraryAnnotations
-            Library annotations
-        """
-        return self._annotations[-1]
-
-    def get_all_annotations(self) -> str:
-        return str(self.annotation)
-
-    @property
-    def provenance(self) -> Optional[str]:
-        """
-        Returns the current provenance string. Attached to every operation
-        issued with the context.
-
-        Returns
-        -------
-        str or None
-            Provenance string
-        """
-        return self.annotation.provenance
->>>>>>> 8ac80757
-
     def get_task_id(self, task_id: int) -> int:
         return self._cpp_context.get_task_id(task_id)
 
@@ -193,95 +159,11 @@
     def get_unique_op_id(self) -> int:
         return self._runtime.get_unique_op_id()
 
-<<<<<<< HEAD
-    def _check_task_id(self, task_id: int) -> None:
-=======
-    def set_provenance(self, provenance: str) -> None:
-        """
-        Sets a new provenance string
-
-        Parameters
-        ----------
-        provenance : str
-            Provenance string
-        """
-        self._annotations[-1].set_provenance(provenance)
-
-    def reset_provenance(self) -> None:
-        """
-        Clears the provenance string that is currently set
-        """
-        self._annotations[-1].reset_provenance()
-
-    def push_provenance(self, provenance: str) -> None:
-        """
-        Pushes a provenance string to the stack
-
-        Parameters
-        ----------
-        provenance : str
-            Provenance string
-        """
-        self._annotations.append(LibraryAnnotations())
-        self.set_provenance(provenance)
-
-    def pop_provenance(self) -> None:
-        """
-        Pops the provenance string on top the stack
-        """
-        if len(self._annotations) == 1:
-            raise ValueError("Provenance stack underflow")
-        self._annotations.pop(-1)
-
-    def track_provenance(
-        self, func: AnyCallable, nested: bool = False
-    ) -> AnyCallable:
-        """
-        Wraps a function with provenance tracking. Provenance of each operation
-        issued within the wrapped function will be tracked automatically.
-
-        Parameters
-        ----------
-        func : AnyCallable
-            Function to wrap
-
-        nested : bool
-            If ``True``, each invocation to a wrapped function within another
-            wrapped function updates the provenance string. Otherwise, the
-            provenance is tracked only for the outermost wrapped function.
-
-        Returns
-        -------
-        AnyCallable
-            Wrapped function
-        """
-        if nested:
-
-            def wrapper(*args: Any, **kwargs: Any) -> Any:
-                self.push_provenance(caller_frameinfo())
-                result = func(*args, **kwargs)
-                self.pop_provenance()
-                return result
-
-        else:
-
-            def wrapper(*args: Any, **kwargs: Any) -> Any:
-                if self.provenance is None:
-                    self.set_provenance(caller_frameinfo())
-                    result = func(*args, **kwargs)
-                    self.reset_provenance()
-                else:
-                    result = func(*args, **kwargs)
-                return result
-
-        return wrapper
-
     def _slice_machine_for_task(self, task_id: int) -> Machine:
         """
         Narrows down the current machine by cutting out processors
         for which the task has no variant
         """
->>>>>>> 8ac80757
         task_info = self._cpp_context.find_task(task_id)
         if not task_info.valid:
             raise ValueError(
