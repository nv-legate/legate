--- conflicted
+++ resolved
@@ -124,13 +124,9 @@
             config.max_shardings,
         )
 
-<<<<<<< HEAD
-=======
         self._libname = library.get_name()
-        self._unique_op_id = 0
         self._provenance: list[Union[str, None]] = [None]
 
->>>>>>> 44cc9418
     def destroy(self) -> None:
         self._library.destroy()
 
