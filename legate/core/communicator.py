# Copyright 2021-2022 NVIDIA Corporation
#
# Licensed under the Apache License, Version 2.0 (the "License");
# you may not use this file except in compliance with the License.
# You may obtain a copy of the License at
#
#     http://www.apache.org/licenses/LICENSE-2.0
#
# Unless required by applicable law or agreed to in writing, software
# distributed under the License is distributed on an "AS IS" BASIS,
# WITHOUT WARRANTIES OR CONDITIONS OF ANY KIND, either express or implied.
# See the License for the specific language governing permissions and
# limitations under the License.
#
from __future__ import annotations

import struct
from abc import ABC, abstractmethod, abstractproperty
from typing import TYPE_CHECKING

from . import FutureMap, Point, Rect
from .machine import ProcessorKind

if TYPE_CHECKING:
    from .machine import ProcessorRange
    from .runtime import Runtime


class Communicator(ABC):
    def __init__(self, runtime: Runtime) -> None:
        self._runtime = runtime
        self._context = runtime.core_context

        self._handles: dict[tuple[int, ProcessorRange], FutureMap] = {}
        # From launch domains to communicator future maps transformed to N-D
        self._nd_handles: dict[tuple[Rect, ProcessorRange], FutureMap] = {}

    def _get_1d_handle(self, volume: int) -> FutureMap:
        proc_range = self._runtime.machine.get_processor_range()
        key = (volume, proc_range)
        comm = self._handles.get(key)
        if comm is not None:
            return comm
        comm = self._initialize(volume)
        self._handles[key] = comm
        return comm

    def _transform_handle(
        self, comm: FutureMap, launch_domain: Rect
    ) -> FutureMap:
        proc_range = self._runtime.machine.get_processor_range()
        key = (launch_domain, proc_range)
        match = self._nd_handles.get(key)
        if match is not None:
            return match
        match = self._runtime.delinearize_future_map(comm, launch_domain)
        self._nd_handles[key] = match
        return match

    def get_handle(self, launch_domain: Rect) -> FutureMap:
        comm = self._get_1d_handle(launch_domain.get_volume())
        if launch_domain.dim > 1:
            comm = self._transform_handle(comm, launch_domain)
        return comm

    def initialize(self, volume: int) -> None:
        self._get_1d_handle(volume)

    def destroy(self) -> None:
        for (volume, _), handle in self._handles.items():
            self._finalize(volume, handle)
        # Drop the references to the handles dict after
        # all handles have been finalized to ensure that
        # no references to FutureMaps are kept.
        self._handles = {}

    @abstractproperty
    def needs_barrier(self) -> bool:
        ...

    @abstractmethod
    def _initialize(self, volume: int) -> FutureMap:
        ...

    @abstractmethod
    def _finalize(self, volume: int, handle: FutureMap) -> None:
        ...


class NCCLCommunicator(Communicator):
    def __init__(self, runtime: Runtime) -> None:
        super().__init__(runtime)
        library = runtime.core_library

        self._init_nccl_id = library.LEGATE_CORE_INIT_NCCL_ID_TASK_ID
        self._init_nccl = library.LEGATE_CORE_INIT_NCCL_TASK_ID
        self._finalize_nccl = library.LEGATE_CORE_FINALIZE_NCCL_TASK_ID
        self._tag = library.LEGATE_GPU_VARIANT
        self._needs_barrier = runtime.nccl_needs_barrier

    @property
    def needs_barrier(self) -> bool:
        return self._needs_barrier

    def _initialize(self, volume: int) -> FutureMap:
        from .launcher import TaskLauncher as Task

        # This doesn't need to run on a GPU, but will use it anyway
        task = Task(
            self._context, self._init_nccl_id, tag=self._tag, side_effect=True
        )
        nccl_id = task.execute_single()

        task = Task(self._context, self._init_nccl, tag=self._tag)
        task.add_future(nccl_id)
        task.set_concurrent(True)
<<<<<<< HEAD
        (handle, _) = task.execute(Rect([volume]))
=======
        handle = task.execute(Rect([volume])).future_map
>>>>>>> 3a5c8126
        return handle

    def _finalize(self, volume: int, handle: FutureMap) -> None:
        from .launcher import TaskLauncher as Task

        task = Task(self._context, self._finalize_nccl, tag=self._tag)
        # Finalize may not need to be concurrent, but set it just in case
        task.set_concurrent(True)
        task.add_future_map(handle)
        task.execute(Rect([volume]))


class CPUCommunicator(Communicator):
    def __init__(self, runtime: Runtime) -> None:
        super().__init__(runtime)
        library = runtime.core_library

        self._init_cpucoll_mapping = (
            library.LEGATE_CORE_INIT_CPUCOLL_MAPPING_TASK_ID
        )
        self._init_cpucoll = library.LEGATE_CORE_INIT_CPUCOLL_TASK_ID
        self._finalize_cpucoll = library.LEGATE_CORE_FINALIZE_CPUCOLL_TASK_ID
        self._needs_barrier = False

    def destroy(self) -> None:
        if len(self._handles) > 0:
            # Call the default destroy to finalize all cpu communicators that
            #   have been created
            Communicator.destroy(self)
            # We need to make sure all communicators are destroyed before
            #   finalize the cpu collective library.
            # However, this call is only required when there are cpu
            #   communicators created before
            self._runtime.issue_execution_fence(block=True)
        # Finalize the cpu collective library.
        # This call is always required because we always init the cpu
        #   collective library during legate library initialization
        self._runtime.core_library.legate_cpucoll_finalize()

    @property
    def needs_barrier(self) -> bool:
        return self._needs_barrier

    @property
    def _tag(self) -> int:
        if self._runtime.machine.count(ProcessorKind.OMP) > 0:
            return self._runtime.variant_ids[ProcessorKind.OMP]
        else:
            return self._runtime.variant_ids[ProcessorKind.CPU]

    def _initialize(self, volume: int) -> FutureMap:
        from .launcher import TaskLauncher as Task

        cpucoll_uid = self._runtime.core_library.legate_cpucoll_initcomm()
        buf = struct.pack("i", cpucoll_uid)
        cpucoll_uid_f = self._runtime.create_future(buf, len(buf))
        task = Task(self._context, self._init_cpucoll_mapping, tag=self._tag)
<<<<<<< HEAD
        (mapping_table_fm, _) = task.execute(Rect([volume]))
=======
        mapping_table_fm = task.execute(Rect([volume])).future_map
>>>>>>> 3a5c8126
        task = Task(self._context, self._init_cpucoll, tag=self._tag)
        task.add_future(cpucoll_uid_f)
        for i in range(volume):
            f = mapping_table_fm.get_future(Point([i]))
            task.add_future(f)
        task.set_concurrent(True)
<<<<<<< HEAD
        (handle, _) = task.execute(Rect([volume]))
=======
        handle = task.execute(Rect([volume])).future_map
>>>>>>> 3a5c8126
        return handle

    def _finalize(self, volume: int, handle: FutureMap) -> None:
        from .launcher import TaskLauncher as Task

        task = Task(self._context, self._finalize_cpucoll, tag=self._tag)
        task.add_future_map(handle)
        task.set_concurrent(True)
        task.execute(Rect([volume]))
        self._runtime.issue_execution_fence()<|MERGE_RESOLUTION|>--- conflicted
+++ resolved
@@ -114,11 +114,7 @@
         task = Task(self._context, self._init_nccl, tag=self._tag)
         task.add_future(nccl_id)
         task.set_concurrent(True)
-<<<<<<< HEAD
-        (handle, _) = task.execute(Rect([volume]))
-=======
         handle = task.execute(Rect([volume])).future_map
->>>>>>> 3a5c8126
         return handle
 
     def _finalize(self, volume: int, handle: FutureMap) -> None:
@@ -176,22 +172,14 @@
         buf = struct.pack("i", cpucoll_uid)
         cpucoll_uid_f = self._runtime.create_future(buf, len(buf))
         task = Task(self._context, self._init_cpucoll_mapping, tag=self._tag)
-<<<<<<< HEAD
-        (mapping_table_fm, _) = task.execute(Rect([volume]))
-=======
         mapping_table_fm = task.execute(Rect([volume])).future_map
->>>>>>> 3a5c8126
         task = Task(self._context, self._init_cpucoll, tag=self._tag)
         task.add_future(cpucoll_uid_f)
         for i in range(volume):
             f = mapping_table_fm.get_future(Point([i]))
             task.add_future(f)
         task.set_concurrent(True)
-<<<<<<< HEAD
-        (handle, _) = task.execute(Rect([volume]))
-=======
         handle = task.execute(Rect([volume])).future_map
->>>>>>> 3a5c8126
         return handle
 
     def _finalize(self, volume: int, handle: FutureMap) -> None:
