#!/bin/bash

# Copyright 2021 NVIDIA Corporation
#
# Licensed under the Apache License, Version 2.0 (the "License");
# you may not use this file except in compliance with the License.
# You may obtain a copy of the License at
#
#     http://www.apache.org/licenses/LICENSE-2.0
#
# Unless required by applicable law or agreed to in writing, software
# distributed under the License is distributed on an "AS IS" BASIS,
# WITHOUT WARRANTIES OR CONDITIONS OF ANY KIND, either express or implied.
# See the License for the specific language governing permissions and
# limitations under the License.
#

set -euo pipefail

# Usage: bind.sh <launcher> [--cpus <spec>] [--gpus <spec>] [--mems <spec>] [--nics <spec>] <app> ...
# <spec> specifies the resources to bind each node-local rank to, with ranks
# separated by /, e.g. 0,1/2,3/4,5/6,7 for 4 ranks per node.

# Detect node-local rank based on launcher
IDX=none
case "$1" in
    mpirun) IDX="$OMPI_COMM_WORLD_LOCAL_RANK" ;;
    jsrun) IDX="$OMPI_COMM_WORLD_LOCAL_RANK" ;;
    srun) IDX="$SLURM_LOCALID" ;;
    local) IDX=0 ;;
    none) IDX="${SLURM_LOCALID:-${OMPI_COMM_WORLD_LOCAL_RANK:-${MV2_COMM_WORLD_LOCAL_RANK:-none}}}" ;;
esac
shift
if [[ "$IDX" == "none" ]]; then
    echo "Error: Cannot detect node-local rank" 1>&2
    exit 1
fi

# Read binding specifications
while [[ $# -gt 0 ]]; do
    case "$1" in
        --cpus)
            CPUS=(${2//\// })
            if [[ "$IDX" -ge "${#CPUS[@]}" ]]; then
                echo "Error: Incomplete CPU binding specification" 1>&2
                exit 1
            fi
            ;;
        --gpus)
            GPUS=(${2//\// })
            if [[ "$IDX" -ge "${#GPUS[@]}" ]]; then
                echo "Error: Incomplete GPU binding specification" 1>&2
                exit 1
            fi
            ;;
        --mems)
            MEMS=(${2//\// })
            if [[ "$IDX" -ge "${#MEMS[@]}" ]]; then
                echo "Error: Incomplete MEM binding specification" 1>&2
                exit 1
            fi
            ;;
        --nics)
            NICS=(${2//\// })
            if [[ "$IDX" -ge "${#NICS[@]}" ]]; then
                echo "Error: Incomplete NIC binding specification" 1>&2
                exit 1
            fi
            ;;
        *)
            break
            ;;
    esac
    shift 2
done

# Prepare environment
if [[ -n "${GPUS+x}" ]]; then
    export CUDA_VISIBLE_DEVICES="${GPUS[$IDX]}"
fi
if [[ -n "${NICS+x}" ]]; then
    # Set all potentially relevant variables, hopefully they are ignored if we
    # are not using the corresponding network.
    NIC="${NICS[$IDX]}"
    export UCX_NET_DEVICES="${NIC//,/:1,}":1
    export NCCL_IB_HCA="$NIC"
    NIC_ARR=(${NIC//,/ })
    export GASNET_NUM_QPS="${#NIC_ARR[@]}"
    export GASNET_IBV_PORTS="${NIC//,/+}"
fi

# Prepare command
if command -v numactl &> /dev/null; then
    if [[ -n "${CPUS+x}" ]]; then
        set -- --physcpubind "${CPUS[$IDX]}" "$@"
    fi
    if [[ -n "${MEMS+x}" ]]; then
        set -- --membind "${MEMS[$IDX]}" "$@"
    fi
    set -- numactl "$@"
elif [[ -n "${CPUS+x}" || -n "${MEMS+x}" ]]; then
    echo "Warning: numactl is not available, cannot bind to cores or memories" 1>&2
fi
<<<<<<< HEAD
exec numactl "$@"
=======
"$@"
>>>>>>> 629bca01
<|MERGE_RESOLUTION|>--- conflicted
+++ resolved
@@ -101,8 +101,4 @@
 elif [[ -n "${CPUS+x}" || -n "${MEMS+x}" ]]; then
     echo "Warning: numactl is not available, cannot bind to cores or memories" 1>&2
 fi
-<<<<<<< HEAD
-exec numactl "$@"
-=======
-"$@"
->>>>>>> 629bca01
+exec "$@"