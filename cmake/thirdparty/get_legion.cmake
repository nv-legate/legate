--- conflicted
+++ resolved
@@ -134,18 +134,6 @@
                                  "Legion_REDOP_HALF ON"
                                  "Legion_REDOP_COMPLEX ON"
                                  "Legion_BUILD_RUST_PROFILER ON"
-<<<<<<< HEAD
-=======
-                                 "Legion_BACKTRACE_USE_LIBDW ${Legion_BACKTRACE_USE_LIBDW}"
-                                 "Legion_SPY ${Legion_SPY}"
-                                 "Legion_USE_LLVM ${Legion_USE_LLVM}"
-                                 "Legion_USE_HDF5 ${Legion_USE_HDF5}"
-                                 "Legion_USE_CUDA ${Legion_USE_CUDA}"
-                                 "Legion_NETWORKS ${Legion_NETWORKS}"
-                                 "Legion_USE_OpenMP ${Legion_USE_OpenMP}"
-                                 "Legion_USE_Python ${Legion_USE_Python}"
-                                 "Legion_BOUNDS_CHECKS ${Legion_BOUNDS_CHECKS}"
->>>>>>> f1d4a3e5
     )
   endif()
 
