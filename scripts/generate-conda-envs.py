#!/usr/bin/env python3

# Copyright (c) 2020-2023, NVIDIA CORPORATION. All rights reserved.
#
# NVIDIA CORPORATION and its licensors retain all intellectual property
# and proprietary rights in and to this software, related documentation
# and any modifications thereto.  Any use, reproduction, disclosure or
# distribution of this software and related documentation without an express
# license agreement from NVIDIA CORPORATION is strictly prohibited.
#
# See the LICENSE file for details.
#
from __future__ import annotations

from argparse import Action, ArgumentParser
from dataclasses import dataclass
from textwrap import indent
from typing import Literal, Tuple, Union

# --- Types -------------------------------------------------------------------

Req = str
Reqs = Tuple[Req, ...]
OSType = Literal["linux", "osx"]


def V(version: str) -> tuple[int, ...]:
    padded_version = (version.split(".") + ["0", "0"])[:3]
    return tuple(int(x) for x in padded_version)


def drop_patch(version: str) -> str:
    return ".".join(version.split(".")[:2])


class SectionConfig:
    header: str

    @property
    def conda(self) -> Reqs:
        return ()

    @property
    def pip(self) -> Reqs:
        return ()

    def __str__(self) -> str:
        return self.header

    def format(self, kind: str) -> str:
        return SECTION_TEMPLATE.format(
            header=self.header,
            reqs="- "
            + "\n- ".join(self.conda if kind == "conda" else self.pip),
        )


@dataclass(frozen=True)
class CUDAConfig(SectionConfig):
    ctk_version: Union[str, None]
    compilers: bool
    os: OSType

    header = "cuda"

    @property
    def conda(self) -> Reqs:
        if not self.ctk_version:
            return ()

        deps = (
            f"cuda-version={drop_patch(self.ctk_version)}",  # runtime
            # cuTensor package notes:
            # - We are pinning to 1.X major version.
            #   See https://github.com/nv-legate/cunumeric/issues/1092.
            # - The cuTensor packages on the nvidia channel are not well
            #   structured. The multiple levels of packages are not connected
            #   by strict dependencies, and the CTK compatibility is encoded
            #   in the package name, rather than a constraint or label.
            #   For now we pin to the conda-forge versions (which use build
            #   numbers starting with h).
            "cutensor=1.7*=h*",  # runtime
            "nccl",  # runtime
            "pynvml",  # tests
        )

        if V(self.ctk_version) < (12, 0, 0):
            deps += (f"cudatoolkit={self.ctk_version}",)
        else:
            deps += (
                "cuda-cccl",  # no cuda-cccl-dev package on the nvidia channel
                "cuda-cudart-dev",
<<<<<<< HEAD
                "cuda-cudart-static",
=======
                "cuda-driver-dev",
>>>>>>> 11607b94
                "cuda-nvml-dev",
                "cuda-nvtx",  # no cuda-nvtx-dev package on the nvidia channel
                "libcublas-dev",
                "libcufft-dev",
                "libcurand-dev",
                "libcusolver-dev",
                "libcusparse-dev",
                "libnvjitlink-dev",
            )

        if self.compilers:
            if self.os == "linux":
                if V(self.ctk_version) < (12, 0, 0):
                    deps += (f"nvcc_linux-64={drop_patch(self.ctk_version)}",)
                else:
                    deps += ("cuda-nvcc",)

                # gcc 11.3 is incompatible with nvcc < 11.6.
                if V(self.ctk_version) < (11, 6, 0):
                    deps += (
                        "gcc_linux-64<=11.2",
                        "gxx_linux-64<=11.2",
                    )
                else:
                    deps += (
                        "gcc_linux-64=11.*",
                        "gxx_linux-64=11.*",
                    )

        return deps

    def __str__(self) -> str:
        if not self.ctk_version:
            return ""

        return f"-cuda{self.ctk_version}"


@dataclass(frozen=True)
class BuildConfig(SectionConfig):
    compilers: bool
    openmpi: bool
    ucx: bool
    os: OSType

    header = "build"

    @property
    def conda(self) -> Reqs:
        pkgs = (
            # 3.25.0 triggers gitlab.kitware.com/cmake/cmake/-/issues/24119
            "cmake>=3.24,!=3.25.0",
            "cython>=3",
            "git",
            "make",
            "rust",
            "ninja",
            "openssl",
            "pkg-config",
            "scikit-build>=0.13.1",
            "setuptools>=60",
            "zlib",
            "numba",
        )
        if self.compilers:
            pkgs += ("c-compiler", "cxx-compiler")
        if self.openmpi:
            pkgs += ("openmpi",)
        if self.ucx:
            pkgs += ("ucx>=1.14",)
        if self.os == "linux":
            pkgs += ("elfutils",)
        return sorted(pkgs)

    def __str__(self) -> str:
        val = "-compilers" if self.compilers else ""
        val += "-openmpi" if self.openmpi else ""
        val += "-ucx" if self.ucx else ""
        return val


@dataclass(frozen=True)
class RuntimeConfig(SectionConfig):
    header = "runtime"

    @property
    def conda(self) -> Reqs:
        return (
            "cffi",
            "llvm-openmp",
            "numpy>=1.22",
            "libblas=*=*openblas*",
            "openblas=*=*openmp*",
            # work around https://github.com/StanfordLegion/legion/issues/1500
            "openblas<=0.3.21",
            "opt_einsum",
            "scipy",
            "typing_extensions",
        )


@dataclass(frozen=True)
class TestsConfig(SectionConfig):
    header = "tests"

    @property
    def conda(self) -> Reqs:
        return (
            "clang-tools>=8",
            "clang>=8",
            "colorama",
            "coverage",
            "mock",
            "mypy>=0.961",
            "pre-commit",
            "pytest-cov",
            "pytest-lazy-fixture",
            "pytest-mock",
            "pytest",
            "types-docutils",
            "pynvml",
            "tifffile",
        )

    @property
    def pip(self) -> Reqs:
        return ()


@dataclass(frozen=True)
class DocsConfig(SectionConfig):
    header = "docs"

    @property
    def conda(self) -> Reqs:
        return (
            "pandoc",
            "doxygen",
            "ipython",
            "jinja2",
            "markdown<3.4.0",
            "pydata-sphinx-theme>=0.13",
            "myst-parser",
            "nbsphinx",
            "sphinx-copybutton",
            "sphinx>=4.4.0",
        )

    @property
    def pip(self) -> Reqs:
        return ()


@dataclass(frozen=True)
class EnvConfig:
    use: str
    python: str
    os: OSType
    ctk_version: Union[str, None]
    compilers: bool
    openmpi: bool
    ucx: bool

    @property
    def channels(self) -> str:
        channels = []
        if self.ctk_version and V(self.ctk_version) >= (12, 0, 0):
            channels.append(f"nvidia/label/cuda-{self.ctk_version}")
        channels.append("conda-forge")
        return "- " + "\n- ".join(channels)

    @property
    def sections(self) -> Tuple[SectionConfig, ...]:
        return (
            self.cuda,
            self.build,
            self.runtime,
            self.tests,
            self.docs,
        )

    @property
    def cuda(self) -> CUDAConfig:
        return CUDAConfig(self.ctk_version, self.compilers, self.os)

    @property
    def build(self) -> BuildConfig:
        return BuildConfig(self.compilers, self.openmpi, self.ucx, self.os)

    @property
    def runtime(self) -> RuntimeConfig:
        return RuntimeConfig()

    @property
    def tests(self) -> TestsConfig:
        return TestsConfig()

    @property
    def docs(self) -> DocsConfig:
        return DocsConfig()

    @property
    def filename(self) -> str:
        return f"environment-{self.use}-{self.os}-py{self.python}{self.cuda}{self.build}"  # noqa


# --- Setup -------------------------------------------------------------------

PYTHON_VERSIONS = ("3.9", "3.10", "3.11")

OS_NAMES: Tuple[OSType, ...] = ("linux", "osx")


ENV_TEMPLATE = """\
name: legate-{use}
channels:
{channels}
dependencies:

  - python={python},!=3.9.7  # avoid https://bugs.python.org/issue45121

{conda_sections}{pip}
"""

SECTION_TEMPLATE = """\
# {header}
{reqs}

"""

PIP_TEMPLATE = """\
  - pip
  - pip:
{pip_sections}
"""


# --- Code --------------------------------------------------------------------


class BooleanFlag(Action):
    def __init__(
        self,
        option_strings,
        dest,
        default,
        required=False,
        help="",
        metavar=None,
    ):
        assert all(not opt.startswith("--no") for opt in option_strings)

        def flatten(list):
            return [item for sublist in list for item in sublist]

        option_strings = flatten(
            [
                [opt, "--no-" + opt[2:], "--no" + opt[2:]]
                if opt.startswith("--")
                else [opt]
                for opt in option_strings
            ]
        )
        super().__init__(
            option_strings,
            dest,
            nargs=0,
            const=None,
            default=default,
            type=bool,
            choices=None,
            required=required,
            help=help,
            metavar=metavar,
        )

    def __call__(self, parser, namespace, values, option_string):
        setattr(namespace, self.dest, not option_string.startswith("--no"))


if __name__ == "__main__":
    import sys

    parser = ArgumentParser()
    parser.add_argument(
        "--python",
        choices=PYTHON_VERSIONS,
        default="3.10",
        help="Python version to generate for",
    )
    parser.add_argument(
        "--ctk",
        dest="ctk_version",
        help="CTK version to generate for",
    )
    parser.add_argument(
        "--os",
        choices=OS_NAMES,
        default=("osx" if sys.platform == "darwin" else "linux"),
        help="OS to generate for",
    )
    parser.add_argument(
        "--compilers",
        action=BooleanFlag,
        dest="compilers",
        default=False,
        help="Whether to include conda compilers or not",
    )
    parser.add_argument(
        "--openmpi",
        action=BooleanFlag,
        dest="openmpi",
        default=False,
        help="Whether to include openmpi or not",
    )
    parser.add_argument(
        "--ucx",
        action=BooleanFlag,
        dest="ucx",
        default=False,
        help="Whether to include UCX or not",
    )

    parser.add_argument(
        "--sections",
        nargs="*",
        help="""List of sections exclusively selected for inclusion in the
        generated environment file.""",
    )

    args = parser.parse_args(sys.argv[1:])

    if (
        args.ctk_version
        and V(args.ctk_version) >= (12, 0, 0)
        and len(args.ctk_version.split(".")) != 3
    ):
        # This is necessary to match on the exact label on the nvidia channel
        raise ValueError("CTK 12 versions must be in the form 12.X.Y")

    selected_sections = None

    if args.sections is not None:
        selected_sections = set(args.sections)

    def section_selected(section):
        if not selected_sections:
            return True

        if selected_sections and str(section) in selected_sections:
            return True

        return False

    config = EnvConfig(
        "test",
        args.python,
        args.os,
        args.ctk_version,
        args.compilers,
        args.openmpi,
        args.ucx,
    )

    conda_sections = indent(
        "".join(
            s.format("conda")
            for s in config.sections
            if s.conda and section_selected(s)
        ),
        "  ",
    )

    pip_sections = indent(
        "".join(
            s.format("pip")
            for s in config.sections
            if s.pip and section_selected(s)
        ),
        "    ",
    )

    filename = config.filename
    if args.sections:
        filename = config.filename + "-partial"

    print(f"--- generating: {filename}.yaml")
    out = ENV_TEMPLATE.format(
        use=config.use,
        channels=config.channels,
        python=config.python,
        conda_sections=conda_sections,
        pip=PIP_TEMPLATE.format(pip_sections=pip_sections)
        if pip_sections
        else "",
    )
    with open(f"{filename}.yaml", "w") as f:
        f.write(out)<|MERGE_RESOLUTION|>--- conflicted
+++ resolved
@@ -90,11 +90,8 @@
             deps += (
                 "cuda-cccl",  # no cuda-cccl-dev package on the nvidia channel
                 "cuda-cudart-dev",
-<<<<<<< HEAD
                 "cuda-cudart-static",
-=======
                 "cuda-driver-dev",
->>>>>>> 11607b94
                 "cuda-nvml-dev",
                 "cuda-nvtx",  # no cuda-nvtx-dev package on the nvidia channel
                 "libcublas-dev",
