name: Build legate.core.internal on GH

on:
  workflow_call:
    inputs:
      build-target:
        required: true
        type: string
        description: One of CPU / GPU
      repos-name:
        required: true
        type: string
      runs-on:
        required: true
        type: string
      cmake-preset:
        required: true
        type: string
      sha:
        required: true
        type: string
<<<<<<< HEAD
      ucx-config:
        required: true
        type: string
      ucx-string:
        required: true
        type: string        
=======
        description: A unique identifier for labeling the images / artifacts
      build-type:
        required: true
        type: string
        description: One of ci / release
>>>>>>> a4b5430e

env:
  GITHUB_TOKEN: ${{ secrets.GITHUB_TOKEN }}
  BASE_IMAGE: rapidsai/devcontainers:23.06-cpp-mambaforge-ubuntu22.04
  UCX_ENABLED: ${{ (inputs.ucx-config == 'ucx' && 'ON') || 'OFF' }}
  IMAGE_NAME: ${{ inputs.repos-name }}-${{ inputs.build-target }}-${{ inputs.cmake-preset }}${{ inputs.ucx-string }}
  USE_CUDA: ${{ (inputs.build-target == 'cpu' && 'OFF') || 'ON' }}
<<<<<<< HEAD
  LEGATE_CORE_CMAKE_PRESET: ${{ inputs.cmake-preset }}
=======
  PUSH_IMAGE: ${{ inputs.build-type == 'ci' && 'true' || 'false'}}
>>>>>>> a4b5430e

jobs:
  build:
    name: build-${{ inputs.build-target }}-${{ inputs.cmake-preset }}${{ inputs.ucx-string }}-sub-workflow

    permissions:
      id-token: write # This is required for configure-aws-credentials
      contents: read  # This is required for actions/checkout
      packages: write # This is required to push docker image to ghcr.io

    runs-on: ${{ inputs.runs-on }}

    steps:
      - name: Checkout ${{ inputs.repos-name }} (= this repo)
        uses: actions/checkout@v3
        with:
          fetch-depth: 0

      - if: github.repository_owner == 'nv-legate'
        name: Get AWS credentials for sccache bucket
        uses: aws-actions/configure-aws-credentials@v2
        with:
          aws-region: us-east-2
          role-duration-seconds: 28800 # 8 hours
          role-to-assume: arn:aws:iam::279114543810:role/gha-oidc-nv-legate

      - name: Docker system prune
        run: |
          docker version
          docker system prune --all --force

      - name: Build docker image
        run: |
<<<<<<< HEAD
          echo BUILD_TARGET: ${{ inputs.build-target }}
          echo USE_CUDA: ${{ env.USE_CUDA }}
          echo LEGATE_CORE_CMAKE_PRESET: ${{ env.LEGATE_CORE_CMAKE_PRESET }}
          echo UCX_ENABLED: ${{ env.UCX_ENABLED }}

=======
>>>>>>> a4b5430e
          IMAGE_TAG=${{ env.IMAGE_NAME }}:${{ inputs.sha }}

          continuous_integration/build-docker-image \
            --base-image "$BASE_IMAGE" \
            --image-tag "$IMAGE_TAG" \
            --use-cuda "$USE_CUDA" \
            --source-dir . \
            --build-type "${{ inputs.build-type }}"

      - name: Dump docker history of image before upload
        run: |
          IMAGE_TAG=${{ env.IMAGE_NAME }}:${{ inputs.sha }}
          docker history $IMAGE_TAG

      - if: env.PUSH_IMAGE == 'true'
        name: Log in to container image registry
        run: echo "${{ secrets.GITHUB_TOKEN }}" | docker login ghcr.io -u $ --password-stdin

      - if: env.PUSH_IMAGE == 'true'
        name: Push image
        run: |
          IMAGE_TAG=${{ env.IMAGE_NAME }}:${{ inputs.sha }}

          IMAGE_ID=ghcr.io/${{ github.repository_owner }}

          # Change all uppercase to lowercase
          IMAGE_ID=$(echo $IMAGE_ID | tr '[A-Z]' '[a-z]')

          IMAGE_ID=$IMAGE_ID/$IMAGE_TAG

          docker tag $IMAGE_TAG $IMAGE_ID
          docker push $IMAGE_ID

      - name: Copy artifacts back to the host
        run: |
          IMAGE_TAG=${{ env.IMAGE_NAME }}:${{ inputs.sha }}
          mkdir -p artifacts
<<<<<<< HEAD
          docker run  -v "$(pwd)/artifacts:/home/coder/.artifacts" --rm -t $IMAGE_TAG copy-artifacts
=======
          docker run  -v "$(pwd)/artifacts:/home/coder/.artifacts" --rm -t $IMAGE_TAG copy-artifacts ${{ inputs.build-type }}
>>>>>>> a4b5430e

      - name: Display structure of workdir
        run: ls -R

      - name: Upload build artifacts
        uses: actions/upload-artifact@v3
        with:
          name: "${{ inputs.repos-name }}-${{ inputs.build-target }}-${{ inputs.cmake-preset }}${{ inputs.ucx-string }}-${{ inputs.sha }}"
          path: artifacts<|MERGE_RESOLUTION|>--- conflicted
+++ resolved
@@ -19,20 +19,17 @@
       sha:
         required: true
         type: string
-<<<<<<< HEAD
+        description: A unique identifier for labeling the images / artifacts
       ucx-config:
         required: true
         type: string
       ucx-string:
         required: true
         type: string        
-=======
-        description: A unique identifier for labeling the images / artifacts
       build-type:
         required: true
         type: string
         description: One of ci / release
->>>>>>> a4b5430e
 
 env:
   GITHUB_TOKEN: ${{ secrets.GITHUB_TOKEN }}
@@ -40,11 +37,8 @@
   UCX_ENABLED: ${{ (inputs.ucx-config == 'ucx' && 'ON') || 'OFF' }}
   IMAGE_NAME: ${{ inputs.repos-name }}-${{ inputs.build-target }}-${{ inputs.cmake-preset }}${{ inputs.ucx-string }}
   USE_CUDA: ${{ (inputs.build-target == 'cpu' && 'OFF') || 'ON' }}
-<<<<<<< HEAD
   LEGATE_CORE_CMAKE_PRESET: ${{ inputs.cmake-preset }}
-=======
   PUSH_IMAGE: ${{ inputs.build-type == 'ci' && 'true' || 'false'}}
->>>>>>> a4b5430e
 
 jobs:
   build:
@@ -78,14 +72,11 @@
 
       - name: Build docker image
         run: |
-<<<<<<< HEAD
           echo BUILD_TARGET: ${{ inputs.build-target }}
           echo USE_CUDA: ${{ env.USE_CUDA }}
           echo LEGATE_CORE_CMAKE_PRESET: ${{ env.LEGATE_CORE_CMAKE_PRESET }}
           echo UCX_ENABLED: ${{ env.UCX_ENABLED }}
 
-=======
->>>>>>> a4b5430e
           IMAGE_TAG=${{ env.IMAGE_NAME }}:${{ inputs.sha }}
 
           continuous_integration/build-docker-image \
@@ -123,11 +114,7 @@
         run: |
           IMAGE_TAG=${{ env.IMAGE_NAME }}:${{ inputs.sha }}
           mkdir -p artifacts
-<<<<<<< HEAD
-          docker run  -v "$(pwd)/artifacts:/home/coder/.artifacts" --rm -t $IMAGE_TAG copy-artifacts
-=======
           docker run  -v "$(pwd)/artifacts:/home/coder/.artifacts" --rm -t $IMAGE_TAG copy-artifacts ${{ inputs.build-type }}
->>>>>>> a4b5430e
 
       - name: Display structure of workdir
         run: ls -R
