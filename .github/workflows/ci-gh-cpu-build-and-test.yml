name: Build and test CPU legate.core on GH

concurrency:
  group: ci-cpu-on-${{ github.event_name }}-from-${{ github.ref_name }}
  cancel-in-progress: true

on:
  workflow_run:
    workflows: ["Lint legate.core on GH"]
    types:
      - completed
  push:
    branches:
      - "pull-request/[0-9]+"
      - "*branch-*"

jobs:
  build-cpu:
    strategy:
      fail-fast: false
      matrix:
        cmake-preset: [debug-gcc, debug-sanitizer-gcc, release-gcc]
        ucx-config: [ucx, no_ucx]
        exclude:
          - cmake-preset: debug-gcc
            ucx-config: ucx
          - cmake-preset: debug-sanitizer-gcc
            ucx-config: ucx
    if: ${{ github.repository_owner == 'nv-legate' }}
    uses:
      ./.github/workflows/gh-build.yml
    with:
      build-target: cpu
<<<<<<< HEAD
      cmake-preset: ${{ matrix.cmake-preset }}
      # Ref: https://docs.rapids.ai/resources/github-actions/#cpu-labels for `linux-amd64-cpu4`
      repos-name: ${{ github.event.repository.name }}
      runs-on: ${{ contains(github.repository, 'nv-legate/legate.core') && 'linux-amd64-cpu4' || 'ubuntu-latest' }}
      sha: ${{ github.sha }}
      ucx-config: ${{ matrix.ucx-config }}
      ucx-string: ${{ (matrix.ucx-config == 'ucx' && '-ucx') || '' }}
=======
      repos-name: ${{ github.event.repository.name }}
      runs-on: ${{ contains(github.repository, 'nv-legate/legate.core') && 'linux-amd64-cpu4' || 'ubuntu-latest' }}
      sha: ${{ github.sha }}
      build-type: ci
>>>>>>> a4b5430e

  test-cpu:
    needs:
      - build-cpu
    strategy:
      fail-fast: false
      matrix:
        cmake-preset: [debug-gcc, debug-sanitizer-gcc, release-gcc]
        test-config: [
          { name: Python Unit Tests, test-scope: python },
          { name: C++ Unit Tests, test-scope: cpp }
        ]
        ucx-config: [ucx, no_ucx]
        exclude:
          - cmake-preset: debug-gcc
            ucx-config: ucx
          - cmake-preset: debug-sanitizer-gcc
            ucx-config: ucx
    name: ${{ matrix.test-config.name }}
    if: ${{ github.repository_owner == 'nv-legate' }}
    uses:
      ./.github/workflows/gh-test.yml
    with:
      build-target: cpu
      repos-name: ${{ github.event.repository.name }}
      runs-on: ${{ contains(github.repository, 'nv-legate/legate.core') && 'linux-amd64-32cpu' || 'ubuntu-latest' }}
      sha: ${{ github.sha }}
      cmake-preset: ${{ matrix.cmake-preset }}
      test-scope: ${{ matrix.test-config.test-scope }}
      ucx-config: ${{ matrix.ucx-config }}
      ucx-string: ${{ (matrix.ucx-config == 'ucx' && '-ucx') || '' }}

  cleanup:
    needs:
      - build-cpu
      - test-cpu
    # This ensures the cleanup job runs even if previous jobs fail or the workflow is cancelled.
    if: always()
    uses:
      ./.github/workflows/gh-cleanup.yml
    with:
      build-target: cpu
      sha: ${{ github.sha }}<|MERGE_RESOLUTION|>--- conflicted
+++ resolved
@@ -31,7 +31,6 @@
       ./.github/workflows/gh-build.yml
     with:
       build-target: cpu
-<<<<<<< HEAD
       cmake-preset: ${{ matrix.cmake-preset }}
       # Ref: https://docs.rapids.ai/resources/github-actions/#cpu-labels for `linux-amd64-cpu4`
       repos-name: ${{ github.event.repository.name }}
@@ -39,12 +38,7 @@
       sha: ${{ github.sha }}
       ucx-config: ${{ matrix.ucx-config }}
       ucx-string: ${{ (matrix.ucx-config == 'ucx' && '-ucx') || '' }}
-=======
-      repos-name: ${{ github.event.repository.name }}
-      runs-on: ${{ contains(github.repository, 'nv-legate/legate.core') && 'linux-amd64-cpu4' || 'ubuntu-latest' }}
-      sha: ${{ github.sha }}
       build-type: ci
->>>>>>> a4b5430e
 
   test-cpu:
     needs:
