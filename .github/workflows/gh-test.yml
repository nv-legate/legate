--- conflicted
+++ resolved
@@ -12,6 +12,9 @@
       sha:
         required: true
         type: string
+      test-name:
+        required: true
+        type: string
       test-scope:
         required: true
         type: string
@@ -23,11 +26,7 @@
     runs-on: ${{ inputs.runs-on }}
     container:
       options: -u root
-<<<<<<< HEAD
-      image: rapidsai/devcontainers:23.08-cpp-cuda11.8-mambaforge-ubuntu22.04
-=======
       image: ghcr.io/nv-legate/legate.core-${{ inputs.build-target }}:${{ inputs.sha }}
->>>>>>> b0660245
       env:
         PYTHONDONTWRITEBYTECODE: 1
         NVIDIA_VISIBLE_DEVICES: ${{ env.NVIDIA_VISIBLE_DEVICES }}
@@ -37,51 +36,6 @@
         name: Run nvidia-smi to make sure GPU is working
         run: nvidia-smi
 
-<<<<<<< HEAD
-      - name: Checkout legate.core
-        uses: actions/checkout@v3
-        with:
-          ref: ${{ inputs.sha }}
-          fetch-depth: 0
-          path: legate
-
-      - name: Download build artifacts
-        uses: actions/download-artifact@v3
-        with:
-          name: "legate.core-${{inputs.build-target}}-${{ inputs.sha }}"
-          path: artifacts
-
-      - name: Display structure of downloaded artifacts
-        run: ls -R
-        working-directory: artifacts
-
-      - name: Setup
-        shell: bash -eo pipefail {0}
-        run: |
-          cp -ar legate/continuous_integration/home/coder/.local /home/coder/
-          mv legate /home/coder/legate
-
-          chmod a+x /home/coder/.local/bin/*
-          chown -R coder:coder /home/coder/
-          mkdir -p /tmp/out
-          chown -R coder:coder /tmp/out
-          chown -R coder:coder artifacts
-
-      - name: Create the legate conda environment
+      - name: Run ${{ inputs.test-name }} on legate.core
         shell: su coder {0}
-        run: |
-          mamba create -n "${DEFAULT_CONDA_ENV:-legate}"
-
-      - name: Install legate-core in the legate conda environment
-        shell: su coder {0}
-        run: |
-          mamba install -y -n "${DEFAULT_CONDA_ENV:-legate}" -c $(pwd)/artifacts/legate_core -c conda-forge -c nvidia legate-core
-          mamba install -y -n "${DEFAULT_CONDA_ENV:-legate}" -c conda-forge pytest pytest-mock ipython jupyter_client
-
-      - if: inputs.test-scope == 'unit'
-        name: Run legate.core unit tests
-=======
-      - name: Run legate.core test / analysis
->>>>>>> b0660245
-        shell: su coder {0}
-        run: run-test-or-analysis ${{ inputs.test-scope }}+        run: ${{ inputs.test-scope }}-legate-python