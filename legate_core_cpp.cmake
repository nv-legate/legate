#=============================================================================
# Copyright 2022 NVIDIA Corporation
#
# Licensed under the Apache License, Version 2.0 (the "License");
# you may not use this file except in compliance with the License.
# You may obtain a copy of the License at
#
#     http://www.apache.org/licenses/LICENSE-2.0
#
# Unless required by applicable law or agreed to in writing, software
# distributed under the License is distributed on an "AS IS" BASIS,
# WITHOUT WARRANTIES OR CONDITIONS OF ANY KIND, either express or implied.
# See the License for the specific language governing permissions and
# limitations under the License.
#=============================================================================

##############################################################################
# - User Options  ------------------------------------------------------------

include(cmake/Modules/legate_core_options.cmake)

##############################################################################
# - Project definition -------------------------------------------------------

# Write the version header
rapids_cmake_write_version_file(include/legate/version_config.hpp)

# Needed to integrate with LLVM/clang tooling
set(CMAKE_EXPORT_COMPILE_COMMANDS ON)

##############################################################################
# - Build Type ---------------------------------------------------------------

# Set a default build type if none was specified
rapids_cmake_build_type(Release)

# ##################################################################################################
# * conda environment -----------------------------------------------------------------------------
rapids_cmake_support_conda_env(conda_env MODIFY_PREFIX_PATH)

##############################################################################
# - Dependencies -------------------------------------------------------------

# add third party dependencies using CPM
rapids_cpm_init(OVERRIDE ${CMAKE_CURRENT_SOURCE_DIR}/cmake/versions.json)

macro(_find_package_Python3)
  find_package(Python3 REQUIRED COMPONENTS Interpreter Development)
  message(VERBOSE "legate.core: Has Python3: ${Python3_FOUND}")
  message(VERBOSE "legate.core: Has Python 3 interpreter: ${Python3_Interpreter_FOUND}")
  message(VERBOSE "legate.core: Python 3 include directories: ${Python3_INCLUDE_DIRS}")
  message(VERBOSE "legate.core: Python 3 libraries: ${Python3_LIBRARIES}")
  message(VERBOSE "legate.core: Python 3 library directories: ${Python3_LIBRARY_DIRS}")
  message(VERBOSE "legate.core: Python 3 version: ${Python3_VERSION}")
endmacro()

# CUDA initialization might need to happen at different times depending on
# how Legion is built. If building Legion inline, CUDA must be enabled
# BEFORE get_legion.cmake because of how Legion handles CMAKE_CUDA_ARCHITECURES.
# If using an external Legion, CUDA must be enabled AFTER get_legion.cmake.
# This function executes all the enable CUDA functions with a boolean guard
# to make sure it is only executed once.
macro(_enable_cuda_language)
  if (NOT legate_core_CUDA_ENABLED)
    include(${CMAKE_CURRENT_SOURCE_DIR}/cmake/Modules/cuda_arch_helpers.cmake)
    # Needs to run before `rapids_cuda_init_architectures`
    set_cuda_arch_from_names()
    # Must come before `enable_language(CUDA)`
    rapids_cuda_init_architectures(legate_core)
    # Enable the CUDA language
    enable_language(CUDA)
    # Since legate_core only enables CUDA optionally we need to manually include
    # the file that rapids_cuda_init_architectures relies on `project` calling
    if(CMAKE_PROJECT_legate_core_INCLUDE)
      include("${CMAKE_PROJECT_legate_core_INCLUDE}")
    endif()
    # Must come after `enable_language(CUDA)`
    # Use `-isystem <path>` instead of `-isystem=<path>`
    # because the former works with clangd intellisense
    set(CMAKE_INCLUDE_SYSTEM_FLAG_CUDA "-isystem ")
    # set to TRUE so the macro does not repeat if called again.
    set(legate_core_CUDA_ENABLED TRUE)
    # Find the CUDAToolkit
    rapids_find_package(
      CUDAToolkit REQUIRED
      BUILD_EXPORT_SET legate-core-exports
      INSTALL_EXPORT_SET legate-core-exports
    )
  endif()
endmacro()

if(Legion_USE_Python)
  _find_package_Python3()
  if(Python3_FOUND AND Python3_VERSION)
    set(Legion_Python_Version ${Python3_VERSION})
  endif()
endif()

if(Legion_USE_CUDA)
  _enable_cuda_language()
endif()

###
# If we find Legion already configured on the system, it will report whether it
# was compiled with Python (Legion_USE_PYTHON), CUDA (Legion_USE_CUDA), OpenMP
# (Legion_USE_OpenMP), and networking (Legion_NETWORKS).
#
# We use the same variables as Legion because we want to enable/disable each of
# these features based on how Legion was configured (it doesn't make sense to
# build legate.core's Python bindings if Legion's bindings weren't compiled).
###
include(cmake/thirdparty/get_legion.cmake)

# If Legion_USE_Python was toggled ON by find_package(Legion), find Python3
if(Legion_USE_Python AND (NOT Python3_FOUND))
  _find_package_Python3()
endif()

if(Legion_NETWORKS)
  find_package(MPI REQUIRED COMPONENTS CXX)
endif()

if(Legion_USE_CUDA)
  # If CUDA has not yet been enabled, make sure it is now.
  _enable_cuda_language()
  # Find NCCL
  include(cmake/thirdparty/get_nccl.cmake)
endif()

# Find or install Thrust
include(cmake/thirdparty/get_thrust.cmake)

##############################################################################
# - legate.core --------------------------------------------------------------

set(legate_core_SOURCES "")
set(legate_core_CXX_DEFS "")
set(legate_core_CUDA_DEFS "")
set(legate_core_CXX_OPTIONS "")
set(legate_core_CUDA_OPTIONS "")

include(cmake/Modules/set_cpu_arch_flags.cmake)
set_cpu_arch_flags(legate_core_CXX_OPTIONS)

if (legate_core_COLLECTIVE)
  list(APPEND legate_core_CXX_DEFS LEGATE_USE_COLLECTIVE)
endif()

if(CMAKE_BUILD_TYPE STREQUAL "Debug")
  list(APPEND legate_core_CXX_DEFS DEBUG_LEGATE)
  list(APPEND legate_core_CUDA_DEFS DEBUG_LEGATE)
endif()

if(Legion_USE_CUDA)
  list(APPEND legate_core_CXX_DEFS LEGATE_USE_CUDA)
  list(APPEND legate_core_CUDA_DEFS LEGATE_USE_CUDA)

  add_cuda_architecture_defines(legate_core_CUDA_DEFS)

  list(APPEND legate_core_CUDA_OPTIONS -Xfatbin=-compress-all)
  list(APPEND legate_core_CUDA_OPTIONS --expt-extended-lambda)
  list(APPEND legate_core_CUDA_OPTIONS --expt-relaxed-constexpr)
endif()

if(Legion_USE_OpenMP)
  list(APPEND legate_core_CXX_DEFS LEGATE_USE_OPENMP)
  list(APPEND legate_core_CUDA_DEFS LEGATE_USE_OPENMP)
endif()

if(Legion_NETWORKS)
  list(APPEND legate_core_CXX_DEFS LEGATE_USE_NETWORK)
  list(APPEND legate_core_CUDA_DEFS LEGATE_USE_NETWORK)
endif()

# Change THRUST_DEVICE_SYSTEM for `.cpp` files
# TODO: This is what we do in cuNumeric, should we do it here as well?
if(Legion_USE_OpenMP)
  list(APPEND legate_core_CXX_OPTIONS -UTHRUST_DEVICE_SYSTEM)
  list(APPEND legate_core_CXX_OPTIONS -DTHRUST_DEVICE_SYSTEM=THRUST_DEVICE_SYSTEM_OMP)
elseif(NOT Legion_USE_CUDA)
  list(APPEND legate_core_CXX_OPTIONS -UTHRUST_DEVICE_SYSTEM)
  list(APPEND legate_core_CXX_OPTIONS -DTHRUST_DEVICE_SYSTEM=THRUST_DEVICE_SYSTEM_CPP)
endif()
# Or should we only do it if OpenMP and CUDA are both disabled?
# if(NOT Legion_USE_OpenMP AND (NOT Legion_USE_CUDA))
#   list(APPEND legate_core_CXX_OPTIONS -UTHRUST_DEVICE_SYSTEM)
#   list(APPEND legate_core_CXX_OPTIONS -DTHRUST_DEVICE_SYSTEM=THRUST_DEVICE_SYSTEM_CPP)
# endif()

list(APPEND legate_core_SOURCES
  src/core/legate_c.cc
  src/core/comm/comm.cc
  src/core/comm/comm_cpu.cc
  src/core/comm/coll.cc
  src/core/data/allocator.cc
  src/core/data/logical_store.cc
  src/core/data/logical_store_detail.cc
  src/core/data/scalar.cc
  src/core/data/store.cc
  src/core/data/transform.cc
  src/core/mapping/base_mapper.cc
  src/core/mapping/core_mapper.cc
  src/core/mapping/instance_manager.cc
  src/core/mapping/mapping.cc
  src/core/mapping/operation.cc
  src/core/partitioning/constraint.cc
  src/core/partitioning/constraint_graph.cc
  src/core/partitioning/partition.cc
  src/core/partitioning/partitioner.cc
  src/core/runtime/context.cc
  src/core/runtime/launcher_arg.cc
  src/core/runtime/launcher.cc
  src/core/runtime/operation.cc
  src/core/runtime/projection.cc
  src/core/runtime/req_analyzer.cc
  src/core/runtime/runtime.cc
  src/core/runtime/shard.cc
  src/core/task/registrar.cc
  src/core/task/return.cc
  src/core/task/task.cc
<<<<<<< HEAD
  src/core/utilities/buffer_builder.cc
=======
  src/core/task/variant.cc
>>>>>>> 02bb2be5
  src/core/utilities/debug.cc
  src/core/utilities/deserializer.cc
  src/core/utilities/machine.cc
  src/core/utilities/linearize.cc
)

if(Legion_NETWORKS)
  list(APPEND legate_core_SOURCES
    src/core/comm/mpi_comm.cc
    src/core/comm/local_comm.cc)
else()
  list(APPEND legate_core_SOURCES
    src/core/comm/local_comm.cc)
endif()

if(Legion_USE_CUDA)
  list(APPEND legate_core_SOURCES
    src/core/comm/comm_nccl.cu
    src/core/cuda/stream_pool.cu)
endif()

add_library(legate_core ${legate_core_SOURCES})
add_library(legate::core ALIAS legate_core)

if (CMAKE_SYSTEM_NAME STREQUAL "Linux")
  set(platform_rpath_origin "\$ORIGIN")
elseif (CMAKE_SYSTEM_NAME STREQUAL "Darwin")
  set(platform_rpath_origin "@loader_path")
endif ()

set_target_properties(legate_core
           PROPERTIES EXPORT_NAME                         core
                      LIBRARY_OUTPUT_NAME                 lgcore
                      BUILD_RPATH                         "${platform_rpath_origin}"
                      INSTALL_RPATH                       "${platform_rpath_origin}"
                      CXX_STANDARD                        17
                      CXX_STANDARD_REQUIRED               ON
                      CUDA_STANDARD                       17
                      CUDA_STANDARD_REQUIRED              ON
                      POSITION_INDEPENDENT_CODE           ON
                      INTERFACE_POSITION_INDEPENDENT_CODE ON
                      LIBRARY_OUTPUT_DIRECTORY            lib)

# Add Conda library, and include paths if specified
if(TARGET conda_env)
  target_link_libraries(legate_core PRIVATE conda_env)
endif()

if(Legion_USE_CUDA)
  if(legate_core_STATIC_CUDA_RUNTIME)
    set_target_properties(legate_core PROPERTIES CUDA_RUNTIME_LIBRARY Static)
    # Make sure to export to consumers what runtime we used
    target_link_libraries(legate_core PUBLIC CUDA::cudart_static)
  else()
    set_target_properties(legate_core PROPERTIES CUDA_RUNTIME_LIBRARY Shared)
    # Make sure to export to consumers what runtime we used
    target_link_libraries(legate_core PUBLIC CUDA::cudart)
  endif()
endif()

target_link_libraries(legate_core
   PUBLIC Legion::Legion
          legate::Thrust
          $<TARGET_NAME_IF_EXISTS:CUDA::nvToolsExt>
          $<TARGET_NAME_IF_EXISTS:MPI::MPI_CXX>
  PRIVATE $<TARGET_NAME_IF_EXISTS:NCCL::NCCL>)

target_compile_options(legate_core
  PRIVATE "$<$<COMPILE_LANGUAGE:CXX>:${legate_core_CXX_OPTIONS}>"
          "$<$<COMPILE_LANGUAGE:CUDA>:${legate_core_CUDA_OPTIONS}>")

target_compile_definitions(legate_core
  PUBLIC "$<$<COMPILE_LANGUAGE:CXX>:${legate_core_CXX_DEFS}>"
         "$<$<COMPILE_LANGUAGE:CUDA>:${legate_core_CUDA_DEFS}>")

target_include_directories(legate_core
  PUBLIC
    $<BUILD_INTERFACE:${legate_core_SOURCE_DIR}/src>
  INTERFACE
    $<INSTALL_INTERFACE:include/legate>
)

if(Legion_USE_CUDA)
  file(WRITE "${CMAKE_CURRENT_BINARY_DIR}/fatbin.ld"
          [=[
SECTIONS
{
.nvFatBinSegment : { *(.nvFatBinSegment) }
.nv_fatbin : { *(.nv_fatbin) }
}
]=])

  # ensure CUDA symbols aren't relocated to the middle of the debug build binaries
  target_link_options(legate_core PRIVATE "${CMAKE_CURRENT_BINARY_DIR}/fatbin.ld")
endif()

##############################################################################
# - install targets-----------------------------------------------------------

include(CPack)
include(GNUInstallDirs)
rapids_cmake_install_lib_dir(lib_dir)

install(TARGETS legate_core
        DESTINATION ${lib_dir}
        EXPORT legate-core-exports)

install(
  FILES src/legate.h
        src/legate_defines.h
        src/legate_preamble.h
        ${CMAKE_CURRENT_BINARY_DIR}/include/legate/version_config.hpp
  DESTINATION ${CMAKE_INSTALL_INCLUDEDIR}/legate)

install(
  FILES src/core/legate_c.h
  DESTINATION ${CMAKE_INSTALL_INCLUDEDIR}/legate/core)

install(
  FILES src/core/comm/coll.h
        src/core/comm/communicator.h
        src/core/comm/pthread_barrier.h
  DESTINATION ${CMAKE_INSTALL_INCLUDEDIR}/legate/core/comm)

install(
  FILES src/core/cuda/cuda_help.h
        src/core/cuda/stream_pool.h
  DESTINATION ${CMAKE_INSTALL_INCLUDEDIR}/legate/core/cuda)

install(
  FILES src/core/data/allocator.h
        src/core/data/buffer.h
        src/core/data/logical_store.h
        src/core/data/scalar.h
        src/core/data/scalar.inl
        src/core/data/store.h
        src/core/data/store.inl
        src/core/data/transform.h
  DESTINATION ${CMAKE_INSTALL_INCLUDEDIR}/legate/core/data)

install(
  FILES src/core/mapping/base_mapper.h
        src/core/mapping/mapping.h
        src/core/mapping/operation.h
        src/core/mapping/operation.inl
  DESTINATION ${CMAKE_INSTALL_INCLUDEDIR}/legate/core/mapping)

install(
  FILES src/core/partitioning/constraint.h
  DESTINATION ${CMAKE_INSTALL_INCLUDEDIR}/legate/core/partitioning)

install(
  FILES src/core/runtime/context.h
<<<<<<< HEAD
        src/core/runtime/operation.h
        src/core/runtime/projection.h
=======
        src/core/runtime/context.inl
>>>>>>> 02bb2be5
        src/core/runtime/runtime.h
        src/core/runtime/runtime.inl
  DESTINATION ${CMAKE_INSTALL_INCLUDEDIR}/legate/core/runtime)

install(
  FILES src/core/task/exception.h
        src/core/task/registrar.h
        src/core/task/return.h
        src/core/task/task.h
        src/core/task/task.inl
        src/core/task/variant.h
  DESTINATION ${CMAKE_INSTALL_INCLUDEDIR}/legate/core/task)

install(
  FILES src/core/utilities/debug.h
        src/core/utilities/deserializer.h
        src/core/utilities/deserializer.inl
        src/core/utilities/dispatch.h
        src/core/utilities/machine.h
        src/core/utilities/nvtx_help.h
        src/core/utilities/span.h
        src/core/utilities/tuple.inl
        src/core/utilities/tuple.h
        src/core/utilities/type_traits.h
        src/core/utilities/typedefs.h
  DESTINATION ${CMAKE_INSTALL_INCLUDEDIR}/legate/core/utilities)

##############################################################################
# - install export -----------------------------------------------------------

set(doc_string
        [=[
Provide targets for Legate Core, the Foundation for All Legate Libraries.

Imported Targets:
  - legate::core

]=])

string(JOIN "\n" code_string
[=[
if(NOT TARGET legate::Thrust)
  thrust_create_target(legate::Thrust FROM_OPTIONS)
endif()
]=]
  "set(Legion_USE_CUDA ${Legion_USE_CUDA})"
  "set(Legion_USE_OpenMP ${Legion_USE_OpenMP})"
  "set(Legion_USE_Python ${Legion_USE_Python})"
  "set(Legion_NETWORKS ${Legion_NETWORKS})"
  "set(Legion_BOUNDS_CHECKS ${Legion_BOUNDS_CHECKS})"
[=[
if(Legion_NETWORKS)
  find_package(MPI REQUIRED COMPONENTS CXX)
endif()
]=]
)

rapids_export(
  INSTALL legate_core
  EXPORT_SET legate-core-exports
  GLOBAL_TARGETS core
  NAMESPACE legate::
  DOCUMENTATION doc_string
  FINAL_CODE_BLOCK code_string)

# build export targets
rapids_export(
  BUILD legate_core
  EXPORT_SET legate-core-exports
  GLOBAL_TARGETS core
  NAMESPACE legate::
  DOCUMENTATION doc_string
  FINAL_CODE_BLOCK code_string)<|MERGE_RESOLUTION|>--- conflicted
+++ resolved
@@ -218,11 +218,8 @@
   src/core/task/registrar.cc
   src/core/task/return.cc
   src/core/task/task.cc
-<<<<<<< HEAD
+  src/core/task/variant.cc
   src/core/utilities/buffer_builder.cc
-=======
-  src/core/task/variant.cc
->>>>>>> 02bb2be5
   src/core/utilities/debug.cc
   src/core/utilities/deserializer.cc
   src/core/utilities/machine.cc
@@ -376,12 +373,9 @@
 
 install(
   FILES src/core/runtime/context.h
-<<<<<<< HEAD
+        src/core/runtime/context.inl
         src/core/runtime/operation.h
         src/core/runtime/projection.h
-=======
-        src/core/runtime/context.inl
->>>>>>> 02bb2be5
         src/core/runtime/runtime.h
         src/core/runtime/runtime.inl
   DESTINATION ${CMAKE_INSTALL_INCLUDEDIR}/legate/core/runtime)
