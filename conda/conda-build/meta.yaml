--- conflicted
+++ resolved
@@ -7,20 +7,13 @@
   {# We need to have a default value for the initial pass over the recipe #}
   {% set gpu_enabled_bool = false %}
 {% endif %}
-<<<<<<< HEAD
 {% if debug_enabled == "true" %}
-  {% set debug_enabled_bool = true %}
-{% else %}
-  {% set debug_enabled_bool = false %}
-=======
-{% if debug_build == "true" %}
   {% set debug_build_bool = true %}
-{% elif debug_build == "false" %}
+{% elif debug_enabled == "false" %}
   {% set debug_build_bool = false %}
 {% else %}
   {# We need to have a default value for the initial pass over the recipe #}
   {% set debug_build_bool = false %}
->>>>>>> a4b5430e
 {% endif %}
 {% set default_env_var = '' %}
 {% if build_number is defined %}
@@ -130,18 +123,13 @@
     - rust
     - ninja
     - cmake {{ cmake_version }}
-<<<<<<< HEAD
     - {{ compiler('c') }} ={{ compiler_version }}
     - {{ compiler('cxx') }} ={{ compiler_version }}
 {% if gpu_enabled_bool %}
     - cuda-nvcc ={{ cuda_version }}
 {% endif %}
-=======
-    - {{ compiler('c') }} =11.2
-    - {{ compiler('cxx') }} =11.2
 
   # Libraries and header files (C/C++).
->>>>>>> a4b5430e
   host:
     - zlib
     - python
@@ -150,7 +138,7 @@
     - scikit-build
     - elfutils # [linux]
     - libdwarf # [linux]
-{% if debug_enabled_bool %}
+{% if debug_build_bool %}
     - {{ sanitizer_lib }} ={{ compiler_version }}
 {% endif %}
 {% if gpu_enabled_bool %}
@@ -176,7 +164,7 @@
     - typing_extensions
     - elfutils # [linux]
     - libdwarf # [linux]
-{% if debug_enabled_bool %}
+{% if debug_build_bool %}
     - {{ sanitizer_lib }} ={{ compiler_version }}
 {% endif %}
 {% if gpu_enabled_bool %}
