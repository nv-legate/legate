debug_build:
  - true
  - false

gpu_enabled:
  - true
  - false

<<<<<<< HEAD
=======
debug_enabled:
  - true
  - false

>>>>>>> 37479fd1
ucx_configured:
  - true
  - false

python:
  - 3.10
  - 3.11

numpy_version:
  - ">=1.22"

cmake_version:
  - ">=3.20.1,!=3.23.0"<|MERGE_RESOLUTION|>--- conflicted
+++ resolved
@@ -6,13 +6,10 @@
   - true
   - false
 
-<<<<<<< HEAD
-=======
 debug_enabled:
   - true
   - false
 
->>>>>>> 37479fd1
 ucx_configured:
   - true
   - false
