--- conflicted
+++ resolved
@@ -177,31 +177,11 @@
         )
 
     # Configure and build legate.core via setup.py
-<<<<<<< HEAD
-    pip_install_cmd = [
-        sys.executable,
-        "-m",
-        "pip",
-        "install",
-        "--root",
-        "/",
-    ]
-=======
     pip_install_cmd = [sys.executable, "-m", "pip", "install"]
->>>>>>> e0581d31
 
     if unknown is not None:
         try:
             prefix_loc = unknown.index("--prefix")
-<<<<<<< HEAD
-            pip_install_cmd.extend(unknown[prefix_loc : prefix_loc + 2])
-        except ValueError:
-            if install_dir is not None:
-                pip_install_cmd += ["--prefix", str(install_dir)]
-    else:
-        if install_dir is not None:
-            pip_install_cmd += ["--prefix", str(install_dir)]
-=======
             pip_install_cmd += ["--root", "/"]
             pip_install_cmd.extend(unknown[prefix_loc : prefix_loc + 2])
         except ValueError:
@@ -215,7 +195,6 @@
     else:
         if install_dir is not None:
             pip_install_cmd += ["--root", "/", "--prefix", str(install_dir)]
->>>>>>> e0581d31
 
     if editable:
         pip_install_cmd += ["--no-deps", "--no-build-isolation", "--editable"]
