#=============================================================================
<<<<<<< HEAD
# SPDX-FileCopyrightText: Copyright (c) 2023 NVIDIA CORPORATION & AFFILIATES. All rights reserved.
# SPDX-License-Identifier: LicenseRef-NvidiaProprietary
=======
# Copyright 2022-2023 NVIDIA Corporation
>>>>>>> ab3c739a
#
# NVIDIA CORPORATION, its affiliates and licensors retain all intellectual
# property and proprietary rights in and to this material, related
# documentation and any modifications thereto. Any use, reproduction,
# disclosure or distribution of this material and related documentation
# without an express license agreement from NVIDIA CORPORATION or
# its affiliates is strictly prohibited.
#=============================================================================

##############################################################################
# - User Options  ------------------------------------------------------------

option(FIND_LEGATE_CORE_CPP "Search for existing legate_core C++ installations before defaulting to local files"
       OFF)

##############################################################################
# - Dependencies -------------------------------------------------------------

# If the user requested it we attempt to find legate_core.
if(FIND_LEGATE_CORE_CPP)
  include("${rapids-cmake-dir}/export/detail/parse_version.cmake")
  rapids_export_parse_version(${legate_core_version} legate_core parsed_ver)
  rapids_find_package(legate_core ${parsed_ver} EXACT CONFIG
                      GLOBAL_TARGETS     legate::core
                      BUILD_EXPORT_SET   legate-core-python-exports
                      INSTALL_EXPORT_SET legate-core-python-exports)
else()
  set(legate_core_FOUND OFF)
endif()

if(NOT legate_core_FOUND)
  set(SKBUILD OFF)
  set(Legion_USE_Python ON)
  add_subdirectory(. legate-core-cpp)
  set(SKBUILD ON)
endif()

add_custom_target("generate_install_info_py" ALL
  COMMAND ${CMAKE_COMMAND}
          -DLegion_NETWORKS="${Legion_NETWORKS}"
          -DGASNet_CONDUIT="${GASNet_CONDUIT}"
          -DLegion_USE_CUDA="${Legion_USE_CUDA}"
          -DLegion_USE_OpenMP="${Legion_USE_OpenMP}"
          -DCMAKE_BUILD_TYPE="${CMAKE_BUILD_TYPE}"
          -DCMAKE_C_COMPILER=${CMAKE_C_COMPILER}
          -P "${CMAKE_CURRENT_SOURCE_DIR}/cmake/generate_install_info_py.cmake"
  COMMENT "Generate install_info.py"
)

add_library(legate_core_python INTERFACE)
add_library(legate::core_python ALIAS legate_core_python)
target_link_libraries(legate_core_python INTERFACE legate::core)

include(rapids-cython)
rapids_cython_init()

add_subdirectory(legate/core/_lib)

set(cython_lib_dir "../../")

if(CMAKE_INSTALL_RPATH_USE_LINK_PATH)
  if(NOT TARGET legate_core)
    get_target_property(cython_lib_dir legate::core LOCATION)
    cmake_path(GET cython_lib_dir PARENT_PATH cython_lib_dir)
  else()
    get_target_property(cython_lib_dir legate_core LIBRARY_OUTPUT_DIRECTORY)
    get_target_property(legate_cpp_dir legate_core BINARY_DIR)
    if(legate_cpp_dir)
      set(cython_lib_dir "${legate_cpp_dir}/${cython_lib_dir}")
    endif()
  endif()
endif()

message(STATUS "legate_core_python: cython_lib_dir='${cython_lib_dir}'")

rapids_cython_add_rpath_entries(TARGET legate_core PATHS "${cython_lib_dir}")

##############################################################################
# - conda environment --------------------------------------------------------

rapids_cmake_support_conda_env(conda_env MODIFY_PREFIX_PATH)

# We're building python extension libraries, which must always be installed
# under lib/, even if the system normally uses lib64/. Rapids-cmake currently
# doesn't realize this when we're going through scikit-build, see
# https://github.com/rapidsai/rapids-cmake/issues/426
if(TARGET conda_env)
  set(CMAKE_INSTALL_LIBDIR "lib")
endif()

##############################################################################
# - install targets-----------------------------------------------------------

include(CPack)
include(GNUInstallDirs)
rapids_cmake_install_lib_dir(lib_dir)

install(TARGETS legate_core_python
        DESTINATION ${lib_dir}
        EXPORT legate-core-python-exports)

##############################################################################
# - install export -----------------------------------------------------------

set(doc_string
        [=[
Provide targets for Legate Python, the Foundation for All Legate Libraries.

Imported Targets:
  - legate::core_python

]=])

set(code_string "")

rapids_export(
  INSTALL legate_core_python
  EXPORT_SET legate-core-python-exports
  GLOBAL_TARGETS core_python
  NAMESPACE legate::
  DOCUMENTATION doc_string
  FINAL_CODE_BLOCK code_string)

# build export targets
rapids_export(
  BUILD legate_core_python
  EXPORT_SET legate-core-python-exports
  GLOBAL_TARGETS core_python
  NAMESPACE legate::
  DOCUMENTATION doc_string
  FINAL_CODE_BLOCK code_string)<|MERGE_RESOLUTION|>--- conflicted
+++ resolved
@@ -1,10 +1,6 @@
 #=============================================================================
-<<<<<<< HEAD
 # SPDX-FileCopyrightText: Copyright (c) 2023 NVIDIA CORPORATION & AFFILIATES. All rights reserved.
 # SPDX-License-Identifier: LicenseRef-NvidiaProprietary
-=======
-# Copyright 2022-2023 NVIDIA Corporation
->>>>>>> ab3c739a
 #
 # NVIDIA CORPORATION, its affiliates and licensors retain all intellectual
 # property and proprietary rights in and to this material, related
